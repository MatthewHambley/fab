--- conflicted
+++ resolved
@@ -57,11 +57,7 @@
             kernel_roots=[state.build_output],
             cli_args=['--config', Path(__file__).parent / 'psyclone.cfg'],
             overrides_folder=state.source_root / 'mesh_tools_overrides',
-<<<<<<< HEAD
-            api="dynamo0.3",
-=======
             api=API,
->>>>>>> 546ee9e6
         )
 
         fparser_workaround_stop_concatenation(state)
