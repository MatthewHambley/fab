--- conflicted
+++ resolved
@@ -35,28 +35,14 @@
 def test_compile_cc_wrong_compiler(tool_box):
     '''Test if a non-C compiler is specified as c compiler.
     '''
-<<<<<<< HEAD
     config = BuildConfig('proj', tool_box, mpi=False, openmp=False)
-    # Put the Fortran compiler into the ToolBox
+    # Get the default Fortran compiler into the ToolBox
     fc = tool_box[Category.FORTRAN_COMPILER]
-    tool_box.add_tool(fc, silent_replace=True)
     # But then change its category to be a C compiler:
     fc._category = Category.C_COMPILER
 
     # Now check that _compile_file detects the incorrect category of the
     # Fortran compiler
-=======
-    config = BuildConfig('proj', tool_box)
-    # Take the Fortran compiler
-    cc = tool_box[Category.C_COMPILER]
-    # And set its category to C_COMPILER
-    cc._category = Category.FORTRAN_COMPILER
-    # So overwrite the C compiler with the re-categories Fortran compiler
-    tool_box.add_tool(cc, silent_replace=True)
-
-    # Now check that _compile_file detects the incorrect class of the
-    # C compiler
->>>>>>> 788e75af
     mp_common_args = mock.Mock(config=config)
     with pytest.raises(RuntimeError) as err:
         process_file((None, mp_common_args))
