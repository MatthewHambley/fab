# ##############################################################################
#  (c) Crown copyright Met Office. All rights reserved.
#  For further details please refer to the file COPYRIGHT
#  which you should have received as part of this distribution
# ##############################################################################
"""
Tests linking a shared library.
"""
from pathlib import Path
from types import SimpleNamespace

from pytest import warns
from pytest_subprocess.fake_process import FakeProcess

from tests.conftest import call_list

from fab.artefacts import ArtefactSet, ArtefactStore
from fab.steps.link import link_shared_object
from fab.tools.compiler import FortranCompiler
from fab.tools.linker import Linker
from fab.tools.tool_box import ToolBox


def test_run(fake_process: FakeProcess, monkeypatch) -> None:
    """
    Tests the construction of the command.
    """
    monkeypatch.setenv('FFLAGS', '-L/foo1/lib -L/foo2/lib')

    version_command = ['sfc', '-L/foo1/lib', '-L/foo2/lib', '--version']
    fake_process.register(version_command, stdout='1.2.3')
    link_command = ['sfc', '-L/foo1/lib', '-L/foo2/lib', 'bar.o', 'foo.o',
                    '-fooflag', '-barflag', '-fPIC', '-shared',
                    '-o', '/tmp/lib_my.so']
    fake_process.register(link_command, stdout='abc\ndef')

    compiler = FortranCompiler("some Fortran compiler", 'sfc', 'some',
                               r'([\d.]+)')
    linker = Linker(compiler=compiler)

    tool_box = ToolBox()
    config = SimpleNamespace(
        project_workspace=Path('workspace'),
        build_output=Path("workspace"),
        artefact_store=ArtefactStore(),
        openmp=False,
        tool_box=tool_box,
        profile="default"
    )
    tool_box.add_tool(linker)

    config.artefact_store[ArtefactSet.OBJECT_FILES] = \
        {None: {'foo.o', 'bar.o'}}

<<<<<<< HEAD
    with warns(UserWarning, match="_metric_send_conn not set, "
                                  "cannot send metrics"):
        link_shared_object(config, "/tmp/lib_my.so",
                           flags=['-fooflag', '-barflag'])
    assert call_list(fake_process) == [
        version_command, link_command
    ]
=======
    with mock.patch.dict("os.environ", {"FFLAGS": "-L/foo1/lib -L/foo2/lib"}):
        # We need to create the compiler here in order to pick
        # up the environment
        mock_compiler = FortranCompiler("mock_fortran_compiler",
                                        "mock_fortran_compiler.exe",
                                        "suite", module_folder_flag="",
                                        version_regex="something",
                                        syntax_only_flag=None,
                                        compile_flag=None, output_flag=None,
                                        openmp_flag=None)
        mock_compiler.run = mock.Mock()
        linker = Linker(mock_compiler)
        mock_compiler.define_profile("default")
        linker.define_profile("default")
        # Mark the linker as available so it can added to the tool box:
        linker._is_available = True
        tool_box.add_tool(linker, silent_replace=True)
        mock_result = mock.Mock(returncode=0, stdout="abc\ndef".encode())
        with mock.patch('fab.tools.tool.subprocess.run',
                        return_value=mock_result) as tool_run, \
                pytest.warns(UserWarning, match="_metric_send_conn not set, "
                                                "cannot send metrics"):
            link_shared_object(config, "/tmp/lib_my.so",
                               flags=['-fooflag', '-barflag'])

    tool_run.assert_called_with(
        ['mock_fortran_compiler.exe', '-L/foo1/lib', '-L/foo2/lib', 'bar.o',
         'foo.o', '-fooflag', '-barflag', '-fPIC', '-shared',
         '-o', '/tmp/lib_my.so'],
        capture_output=True, env=None, cwd=None, check=False)
>>>>>>> e8044d8e
<|MERGE_RESOLUTION|>--- conflicted
+++ resolved
@@ -6,22 +6,21 @@
 """
 Tests linking a shared library.
 """
-from pathlib import Path
-from types import SimpleNamespace
-
 from pytest import warns
 from pytest_subprocess.fake_process import FakeProcess
 
 from tests.conftest import call_list
 
-from fab.artefacts import ArtefactSet, ArtefactStore
+from fab.artefacts import ArtefactSet
+from fab.build_config import BuildConfig
 from fab.steps.link import link_shared_object
 from fab.tools.compiler import FortranCompiler
 from fab.tools.linker import Linker
-from fab.tools.tool_box import ToolBox
 
 
-def test_run(fake_process: FakeProcess, monkeypatch) -> None:
+def test_run(stub_configuration: BuildConfig,
+             stub_fortran_compiler: FortranCompiler,
+             fake_process: FakeProcess, monkeypatch) -> None:
     """
     Tests the construction of the command.
     """
@@ -34,61 +33,15 @@
                     '-o', '/tmp/lib_my.so']
     fake_process.register(link_command, stdout='abc\ndef')
 
-    compiler = FortranCompiler("some Fortran compiler", 'sfc', 'some',
-                               r'([\d.]+)')
-    linker = Linker(compiler=compiler)
+    stub_configuration.artefact_store[ArtefactSet.OBJECT_FILES] = {
+        None: {'foo.o', 'bar.o'}
+    }
 
-    tool_box = ToolBox()
-    config = SimpleNamespace(
-        project_workspace=Path('workspace'),
-        build_output=Path("workspace"),
-        artefact_store=ArtefactStore(),
-        openmp=False,
-        tool_box=tool_box,
-        profile="default"
-    )
-    tool_box.add_tool(linker)
+    linker = Linker(compiler=stub_fortran_compiler)
+    stub_configuration.tool_box.add_tool(linker)
 
-    config.artefact_store[ArtefactSet.OBJECT_FILES] = \
-        {None: {'foo.o', 'bar.o'}}
-
-<<<<<<< HEAD
     with warns(UserWarning, match="_metric_send_conn not set, "
                                   "cannot send metrics"):
-        link_shared_object(config, "/tmp/lib_my.so",
+        link_shared_object(stub_configuration, "/tmp/lib_my.so",
                            flags=['-fooflag', '-barflag'])
-    assert call_list(fake_process) == [
-        version_command, link_command
-    ]
-=======
-    with mock.patch.dict("os.environ", {"FFLAGS": "-L/foo1/lib -L/foo2/lib"}):
-        # We need to create the compiler here in order to pick
-        # up the environment
-        mock_compiler = FortranCompiler("mock_fortran_compiler",
-                                        "mock_fortran_compiler.exe",
-                                        "suite", module_folder_flag="",
-                                        version_regex="something",
-                                        syntax_only_flag=None,
-                                        compile_flag=None, output_flag=None,
-                                        openmp_flag=None)
-        mock_compiler.run = mock.Mock()
-        linker = Linker(mock_compiler)
-        mock_compiler.define_profile("default")
-        linker.define_profile("default")
-        # Mark the linker as available so it can added to the tool box:
-        linker._is_available = True
-        tool_box.add_tool(linker, silent_replace=True)
-        mock_result = mock.Mock(returncode=0, stdout="abc\ndef".encode())
-        with mock.patch('fab.tools.tool.subprocess.run',
-                        return_value=mock_result) as tool_run, \
-                pytest.warns(UserWarning, match="_metric_send_conn not set, "
-                                                "cannot send metrics"):
-            link_shared_object(config, "/tmp/lib_my.so",
-                               flags=['-fooflag', '-barflag'])
-
-    tool_run.assert_called_with(
-        ['mock_fortran_compiler.exe', '-L/foo1/lib', '-L/foo2/lib', 'bar.o',
-         'foo.o', '-fooflag', '-barflag', '-fPIC', '-shared',
-         '-o', '/tmp/lib_my.so'],
-        capture_output=True, env=None, cwd=None, check=False)
->>>>>>> e8044d8e
+    assert call_list(fake_process) == [link_command]