from pathlib import Path
from unittest import mock

import pytest

from fab.artefacts import ArtefactSet
from fab.build_config import BuildConfig
from fab.steps.root_inc_files import root_inc_files
from fab.tools import ToolBox


class TestRootIncFiles:

    def test_vanilla(self):
        # ensure it copies the inc file
        inc_files = [Path('/foo/source/bar.inc')]

        config = BuildConfig('proj', ToolBox())
<<<<<<< HEAD
        config.artefact_store[ArtefactSet.ALL_SOURCE] = inc_files
=======
        config.artefact_store[ArtefactSet.INITIAL_SOURCE] = inc_files
>>>>>>> 015a0244

        with mock.patch('fab.steps.root_inc_files.shutil') as mock_shutil:
            with mock.patch('fab.steps.root_inc_files.Path.mkdir'), \
                 pytest.warns(UserWarning, match="_metric_send_conn not set, "
                                                 "cannot send metrics"):
                root_inc_files(config)

        mock_shutil.copy.assert_called_once_with(inc_files[0],
                                                 config.build_output)

    def test_skip_output_folder(self):
        # ensure it doesn't try to copy a file in the build output
        config = BuildConfig('proj', ToolBox())
<<<<<<< HEAD
        inc_files = [Path('/foo/source/bar.inc'), config.build_output / 'fab.inc']
        config.artefact_store[ArtefactSet.ALL_SOURCE] = inc_files
=======
        inc_files = [Path('/foo/source/bar.inc'),
                     config.build_output / 'fab.inc']
        config.artefact_store[ArtefactSet.INITIAL_SOURCE] = inc_files
>>>>>>> 015a0244

        with mock.patch('fab.steps.root_inc_files.shutil') as mock_shutil:
            with mock.patch('fab.steps.root_inc_files.Path.mkdir'), \
                 pytest.warns(UserWarning, match="_metric_send_conn not set, "
                                                 "cannot send metrics"):
                root_inc_files(config)

        mock_shutil.copy.assert_called_once_with(inc_files[0],
                                                 config.build_output)

    def test_name_clash(self):
        # ensure raises an exception if there is a name clash
        inc_files = [Path('/foo/source/bar.inc'), Path('/foo/sauce/bar.inc')]

        config = BuildConfig('proj', ToolBox())
<<<<<<< HEAD
        config.artefact_store[ArtefactSet.ALL_SOURCE] = inc_files
=======
        config.artefact_store[ArtefactSet.INITIAL_SOURCE] = inc_files
>>>>>>> 015a0244

        with pytest.raises(FileExistsError):
            with mock.patch('fab.steps.root_inc_files.shutil'):
                with mock.patch('fab.steps.root_inc_files.Path.mkdir'), \
                     pytest.warns(DeprecationWarning,
                                  match="RootIncFiles is deprecated as .inc "
                                        "files are due to be removed."):
                    root_inc_files(config)<|MERGE_RESOLUTION|>--- conflicted
+++ resolved
@@ -16,11 +16,7 @@
         inc_files = [Path('/foo/source/bar.inc')]
 
         config = BuildConfig('proj', ToolBox())
-<<<<<<< HEAD
-        config.artefact_store[ArtefactSet.ALL_SOURCE] = inc_files
-=======
         config.artefact_store[ArtefactSet.INITIAL_SOURCE] = inc_files
->>>>>>> 015a0244
 
         with mock.patch('fab.steps.root_inc_files.shutil') as mock_shutil:
             with mock.patch('fab.steps.root_inc_files.Path.mkdir'), \
@@ -34,14 +30,9 @@
     def test_skip_output_folder(self):
         # ensure it doesn't try to copy a file in the build output
         config = BuildConfig('proj', ToolBox())
-<<<<<<< HEAD
-        inc_files = [Path('/foo/source/bar.inc'), config.build_output / 'fab.inc']
-        config.artefact_store[ArtefactSet.ALL_SOURCE] = inc_files
-=======
         inc_files = [Path('/foo/source/bar.inc'),
                      config.build_output / 'fab.inc']
         config.artefact_store[ArtefactSet.INITIAL_SOURCE] = inc_files
->>>>>>> 015a0244
 
         with mock.patch('fab.steps.root_inc_files.shutil') as mock_shutil:
             with mock.patch('fab.steps.root_inc_files.Path.mkdir'), \
@@ -57,11 +48,7 @@
         inc_files = [Path('/foo/source/bar.inc'), Path('/foo/sauce/bar.inc')]
 
         config = BuildConfig('proj', ToolBox())
-<<<<<<< HEAD
-        config.artefact_store[ArtefactSet.ALL_SOURCE] = inc_files
-=======
         config.artefact_store[ArtefactSet.INITIAL_SOURCE] = inc_files
->>>>>>> 015a0244
 
         with pytest.raises(FileExistsError):
             with mock.patch('fab.steps.root_inc_files.shutil'):
