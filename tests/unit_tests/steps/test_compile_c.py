--- conflicted
+++ resolved
@@ -36,13 +36,8 @@
                               file_hash=0)
     config._artefact_store[ArtefactSet.BUILD_TREES] = \
         {None: {analysed_file.fpath: analysed_file}}
-<<<<<<< HEAD
     return config, analysed_file
 
-=======
-    expect_hash = 7658557451
-    return config, analysed_file, expect_hash
->>>>>>> e8044d8e
 
 def test_compile_c_wrong_compiler(content, fake_process: FakeProcess) -> None:
     """
@@ -75,7 +70,6 @@
 class TestCompileC:
     '''Test various functionalities of the C compilation step.'''
 
-<<<<<<< HEAD
     def test_vanilla(self, content,
                      fake_process: FakeProcess, monkeypatch) -> None:
         """
@@ -89,45 +83,17 @@
         fake_process.register([
             'scc', '-c', '-Denv_flag', '-I', 'foo/include',
             '-Dhello', 'foo.c',
-            '-o', str(config.prebuild_folder / 'foo.12df783ad.o')
+            '-o', str(config.prebuild_folder / 'foo.13b443ed6.o')
         ])
         with warns(UserWarning, match="_metric_send_conn not set, "
                                       "cannot send metrics"):
             compile_c(config=config,
                       path_flags=[AddFlags(match='$source/*',
                                            flags=['-I', 'foo/include', '-Dhello'])])
-=======
-    def test_vanilla(self, content):
-        '''Ensure the command is formed correctly.'''
-        config, _, expect_hash = content
-        compiler = config.tool_box[Category.C_COMPILER]
-        # run the step
-        with mock.patch("fab.steps.compile_c.send_metric") as send_metric:
-            with mock.patch('pathlib.Path.mkdir'):
-                with mock.patch.dict(os.environ, {'CFLAGS': '-Denv_flag'}), \
-                     pytest.warns(UserWarning, match="_metric_send_conn not set, "
-                                                     "cannot send metrics"):
-                    compile_c(config=config,
-                              path_flags=[AddFlags(match='$source/*',
-                                                   flags=['-I', 'foo/include', '-Dhello'])])
-
-        # ensure it made the correct command-line call from the child process
-        compiler.run.assert_called_with(
-            cwd=Path(config.source_root),
-            profile="",
-            additional_parameters=['-c', '-Denv_flag', '-I', 'foo/include',
-                                   '-Dhello', 'foo.c',
-                                   '-o', str(config.prebuild_folder /
-                                             f'foo.{expect_hash:x}.o')],
-        )
-
-        # ensure it sent a metric from the child process
-        send_metric.assert_called_once()
->>>>>>> e8044d8e
 
         # ensure it created the correct artefact collection
         assert config.artefact_store[ArtefactSet.OBJECT_FILES] == {
-            None: {config.prebuild_folder / 'foo.12df783ad.o', }
+            None: {config.prebuild_folder / 'foo.13b443ed6.o', }
         }
 
     def test_exception_handling(self, content,
@@ -140,7 +106,7 @@
         fake_process.register(['scc', '--version'], stdout='1.2.3')
         fake_process.register([
             'scc', '-c', 'foo.c',
-            '-o', str(config.build_output / '_prebuild/foo.f4399d2d.o')
+            '-o', str(config.build_output / '_prebuild/foo.101865856.o')
         ], returncode=1)
         with raises(RuntimeError):
             compile_c(config=config)
@@ -162,16 +128,11 @@
 
         fake_process.register(['scc', '--version'], stdout='1.2.3')
         compiler = config.tool_box[Category.C_COMPILER]
-<<<<<<< HEAD
         #
         # ToDo: Messing with "private" members.
         #
-        result = _get_obj_combo_hash(compiler, analysed_file, flags)
-        assert result == 5066163117
-=======
         result = _get_obj_combo_hash(config, compiler, analysed_file, flags)
-        assert result == expect_hash
->>>>>>> e8044d8e
+        assert result == 5289295574
 
     def test_change_file(self, content, flags,
                          fake_process: FakeProcess) -> None:
@@ -186,9 +147,8 @@
         # ToDo: Messing with "private" members.
         #
         analysed_file._file_hash += 1
-<<<<<<< HEAD
-        result = _get_obj_combo_hash(compiler, analysed_file, flags)
-        assert result == 5066163118
+        result = _get_obj_combo_hash(config, compiler, analysed_file, flags)
+        assert result == 5289295575
 
     def test_change_flags(self, content, flags,
                           fake_process: FakeProcess) -> None:
@@ -196,16 +156,11 @@
         Tests changing compiler arguments changes the hash.
         """
         config, analysed_file = content
-=======
-        result = _get_obj_combo_hash(config, compiler, analysed_file, flags)
-        assert result == expect_hash + 1
->>>>>>> e8044d8e
 
         fake_process.register(['scc', '--version'], stdout='1.2.3')
         compiler = config.tool_box[Category.C_COMPILER]
         flags = Flags(['-Dfoo'] + flags)
-<<<<<<< HEAD
-        result = _get_obj_combo_hash(compiler, analysed_file, flags)
+        result = _get_obj_combo_hash(config, compiler, analysed_file, flags)
         assert result != 5066163117
 
     def test_change_compiler(self, content, flags,
@@ -214,10 +169,6 @@
         Tests a change in compiler name changes the hash.
         """
         config, analysed_file = content
-=======
-        result = _get_obj_combo_hash(config, compiler, analysed_file, flags)
-        assert result != expect_hash
->>>>>>> e8044d8e
 
         fake_process.register(['scc', '--version'], stdout='1.2.3')
         compiler = config.tool_box[Category.C_COMPILER]
@@ -228,13 +179,8 @@
         #       messing with "private" members.
         #
         compiler._name = compiler.name + "XX"
-<<<<<<< HEAD
-        result = _get_obj_combo_hash(compiler, analysed_file, flags)
+        result = _get_obj_combo_hash(config, compiler, analysed_file, flags)
         assert result != 5066163117
-=======
-        result = _get_obj_combo_hash(config, compiler, analysed_file, flags)
-        assert result != expect_hash
->>>>>>> e8044d8e
 
     def test_change_compiler_version(self, content, flags) -> None:
         """
@@ -243,13 +189,8 @@
         config, analysed_file = content
         compiler = config.tool_box[Category.C_COMPILER]
         compiler._version = (9, 8, 7)
-<<<<<<< HEAD
         #
         # ToDo: Messing with "private" members.
         #
-        result = _get_obj_combo_hash(compiler, analysed_file, flags)
-        assert result != 5066163117
-=======
         result = _get_obj_combo_hash(config, compiler, analysed_file, flags)
-        assert result != expect_hash
->>>>>>> e8044d8e
+        assert result != 5066163117