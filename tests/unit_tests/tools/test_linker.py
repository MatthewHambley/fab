--- conflicted
+++ resolved
@@ -12,12 +12,9 @@
 from pytest import mark, raises, warns
 from pytest_subprocess.fake_process import FakeProcess
 
-<<<<<<< HEAD
 from tests.conftest import ExtendedRecorder, not_found_callback
-=======
-from fab.tools import Category, CompilerWrapper, Linker, ToolRepository
->>>>>>> e8044d8e
-
+
+from fab.build_config import BuildConfig
 from fab.tools.category import Category
 from fab.tools.compiler import CCompiler, FortranCompiler
 from fab.tools.compiler_wrapper import Mpif90
@@ -30,34 +27,20 @@
     """
     linker = Linker(stub_c_compiler)
     assert linker.category == Category.LINKER
-<<<<<<< HEAD
     assert linker.name == "linker-some C compiler"
     assert linker.exec_name == "scc"
     assert linker.suite == "stub"
-    assert linker.flags == []
-=======
-    assert linker.name == "linker-mock_c_compiler"
-    assert linker.exec_name == "mock_c_compiler.exe"
-    assert linker.suite == "suite"
     assert linker.get_flags() == []
->>>>>>> e8044d8e
     assert linker.output_flag == "-o"
 
 
 def test_fortran_linker(stub_fortran_compiler: FortranCompiler) -> None:
     linker = Linker(stub_fortran_compiler)
     assert linker.category == Category.LINKER
-<<<<<<< HEAD
     assert linker.name == "linker-some Fortran compiler"
     assert linker.exec_name == "sfc"
     assert linker.suite == "stub"
-    assert linker.flags == []
-=======
-    assert linker.name == "linker-mock_fortran_compiler"
-    assert linker.exec_name == "mock_fortran_compiler.exe"
-    assert linker.suite == "suite"
     assert linker.get_flags() == []
->>>>>>> e8044d8e
 
 
 @mark.parametrize("mpi", [True, False])
@@ -95,21 +78,13 @@
     assert wrapped_linker.openmp == openmp
 
 
-<<<<<<< HEAD
 def test_gets_ldflags(stub_c_compiler: CCompiler, monkeypatch) -> None:
     """
     Tests linker retrieves LDFLAGS environment variable.
     """
     monkeypatch.setenv('LDFLAGS', '-lm')
     linker = Linker(compiler=stub_c_compiler)
-    assert "-lm" in linker.flags
-=======
-def test_linker_gets_ldflags(mock_c_compiler):
-    """Tests that the linker retrieves env.LDFLAGS"""
-    with mock.patch.dict("os.environ", {"LDFLAGS": "-lm"}):
-        linker = Linker(compiler=mock_c_compiler)
     assert "-lm" in linker.get_flags()
->>>>>>> e8044d8e
 
 
 def test_check_available(stub_c_compiler: CCompiler,
@@ -237,8 +212,9 @@
 
 
 class TestLinkerLinking:
-    def test_linker_c(self, stub_c_compiler: CCompiler,
-                      subproc_record: ExtendedRecorder) -> None:
+    def test_c(self, stub_c_compiler: CCompiler,
+               stub_configuration: BuildConfig,
+               subproc_record: ExtendedRecorder) -> None:
         """
         Tests linkwhen no additional libraries are specified.
         """
@@ -246,68 +222,33 @@
         # Add a library to the linker, but don't use it in the link step
         linker.add_lib_flags("customlib", ["-lcustom", "-jcustom"])
 
-<<<<<<< HEAD
-        linker.link([Path("a.o")], Path("a.out"), openmp=False)
+        linker.link([Path("a.o")], Path("a.out"), config=stub_configuration)
         assert subproc_record.invocations() == [
             ['scc', "a.o", "-o", "a.out"]
         ]
 
 
-def test_linker_c_with_libraries(stub_c_compiler: CCompiler,
-                                 subproc_record: ExtendedRecorder) -> None:
+def test_c_with_libraries(stub_c_compiler: CCompiler,
+                          stub_configuration: BuildConfig,
+                          subproc_record: ExtendedRecorder) -> None:
     """
     Tests link command line when additional libraries are specified.
     """
     linker = Linker(compiler=stub_c_compiler)
     linker.add_lib_flags("customlib", ["-lcustom", "-jcustom"])
 
-    linker.link([Path("a.o")], Path("a.out"), libs=["customlib"], openmp=True)
-
-=======
-# ====================
-# Linking:
-# ====================
-def test_linker_c(mock_config):
-    '''Test the link command line when no additional libraries are
-    specified.'''
-
-    mock_c_compiler = mock_config.tool_box[Category.C_COMPILER]
-    linker = Linker(compiler=mock_c_compiler)
-    # Add a library to the linker, but don't use it in the link step
-    linker.add_lib_flags("customlib", ["-lcustom", "-jcustom"])
-
-    mock_result = mock.Mock(returncode=0)
-    mock_config._openmp = False
-    with mock.patch('fab.tools.tool.subprocess.run',
-                    return_value=mock_result) as tool_run:
-        linker.link([Path("a.o")], Path("a.out"), config=mock_config)
-    tool_run.assert_called_with(
-        ["mock_c_compiler.exe", "a.o", "-o", "a.out"],
-        capture_output=True, env=None, cwd=None, check=False)
-
-
-def test_linker_c_with_libraries(mock_config):
-    """Test the link command line when additional libraries are specified."""
-    mock_c_compiler = mock_config.tool_box[Category.C_COMPILER]
-    linker = Linker(compiler=mock_c_compiler)
-    linker.add_lib_flags("customlib", ["-lcustom", "-jcustom"])
-
-    mock_config._openmp = True
-    with mock.patch.object(linker, "run") as link_run:
-        linker.link(
-            [Path("a.o")], Path("a.out"), libs=["customlib"],
-            config=mock_config)
->>>>>>> e8044d8e
+    linker.link([Path("a.o")], Path("a.out"), libs=["customlib"],
+                config=stub_configuration)
+
     # The order of the 'libs' list should be maintained
     assert subproc_record.invocations() == [
-        ['scc', '-omp', "a.o", "-lcustom", "-jcustom", "-o", "a.out"]
-    ]
-
-
-<<<<<<< HEAD
-def test_linker_c_with_libraries_and_post_flags(
-        stub_c_compiler: CCompiler, subproc_record: ExtendedRecorder
-) -> None:
+        ['scc', "a.o", "-lcustom", "-jcustom", "-o", "a.out"]
+    ]
+
+
+def test_c_with_libraries_and_post_flags(stub_c_compiler: CCompiler,
+                                         stub_configuration: BuildConfig,
+                                         subproc_record: ExtendedRecorder) -> None:
     """
     Tests link command line when a library and additional flags are specified.
     """
@@ -316,15 +257,15 @@
     linker.add_post_lib_flags(["-extra-flag"])
 
     linker.link([Path("a.o")], Path("a.out"),
-                libs=["customlib"], openmp=False)
+                libs=["customlib"], config=stub_configuration)
     assert subproc_record.invocations() == [
         ['scc', "a.o", "-lcustom", "-jcustom", "-extra-flag", "-o", "a.out"]
     ]
 
 
-def test_linker_c_with_libraries_and_pre_flags(
-        stub_c_compiler: CCompiler, subproc_record: ExtendedRecorder
-) -> None:
+def test_c_with_libraries_and_pre_flags(stub_c_compiler: CCompiler,
+                                        stub_configuration: BuildConfig,
+                                        subproc_record: ExtendedRecorder) -> None:
     """
     Tests link command line when a library and additional flags are specified.
     """
@@ -333,14 +274,15 @@
     linker.add_pre_lib_flags(["-L", "/common/path/"])
 
     linker.link([Path("a.o")], Path("a.out"),
-                libs=["customlib"], openmp=False)
+                libs=["customlib"], config=stub_configuration)
     assert subproc_record.invocations() == [
         ['scc', "a.o", "-L", "/common/path/",
          "-lcustom", "-jcustom", "-o", "a.out"]
     ]
 
 
-def test_linker_c_with_unknown_library(stub_c_compiler: CCompiler) -> None:
+def test_c_with_unknown_library(stub_c_compiler: CCompiler,
+                                stub_configuration: BuildConfig) -> None:
     """
     Tests link tool raises an error when unknow libraries are specified.
     """
@@ -349,118 +291,41 @@
     with raises(RuntimeError) as err:
         # Try to use "customlib" when we haven't added it to the linker
         linker.link([Path("a.o")], Path("a.out"),
-                    libs=["customlib"], openmp=True)
+                    libs=["customlib"], config=stub_configuration)
     assert str(err.value) == "Unknown library name: 'customlib'"
-=======
-def test_linker_c_with_libraries_and_post_flags(mock_config):
-    """Test the link command line when a library and additional flags are
-    specified."""
-    mock_c_compiler = mock_config.tool_box[Category.C_COMPILER]
-    linker = Linker(compiler=mock_c_compiler)
-    linker.add_lib_flags("customlib", ["-lcustom", "-jcustom"])
-    linker.add_post_lib_flags(["-extra-flag"])
-
-    mock_config._openmp = False
-    with mock.patch.object(linker, "run") as link_run:
-        linker.link(
-            [Path("a.o")], Path("a.out"), libs=["customlib"],
-            config=mock_config)
-    link_run.assert_called_with(
-        ["a.o", "-lcustom", "-jcustom", "-extra-flag", "-o", "a.out"])
-
-
-def test_linker_c_with_libraries_and_pre_flags(mock_config):
-    """Test the link command line when a library and additional flags are
-    specified."""
-    mock_c_compiler = mock_config.tool_box[Category.C_COMPILER]
-    linker = Linker(compiler=mock_c_compiler)
-    linker.add_lib_flags("customlib", ["-lcustom", "-jcustom"])
-    linker.add_pre_lib_flags(["-L", "/common/path/"])
-
-    mock_config._openmp = False
-    with mock.patch.object(linker, "run") as link_run:
-        linker.link(
-            [Path("a.o")], Path("a.out"), libs=["customlib"],
-            config=mock_config)
-    link_run.assert_called_with(
-        ["a.o", "-L", "/common/path/", "-lcustom", "-jcustom", "-o", "a.out"])
-
-
-def test_linker_c_with_unknown_library(mock_config):
-    """Test the link command raises an error when unknow libraries are
-    specified.
-    """
-    mock_c_compiler = mock_config.tool_box[Category.C_COMPILER]
-    linker = Linker(compiler=mock_c_compiler)\
-
-    mock_config._openmp = True
-    with pytest.raises(RuntimeError) as err:
-        # Try to use "customlib" when we haven't added it to the linker
-        linker.link(
-            [Path("a.o")], Path("a.out"), libs=["customlib"],
-            config=mock_config)
->>>>>>> e8044d8e
-
-
-def test_compiler_linker_add_compiler_flag(
-        stub_c_compiler: CCompiler, subproc_record: ExtendedRecorder
-) -> None:
+
+
+def test_add_compiler_flag(stub_c_compiler: CCompiler,
+                           stub_configuration: BuildConfig,
+                           subproc_record: ExtendedRecorder) -> None:
     """
     Tests an argument added to the compiler will appear in the link line.
 
-<<<<<<< HEAD
     Even if the arguments are modified after creating the linker.
     """
     linker = Linker(compiler=stub_c_compiler)
-    stub_c_compiler.flags.append("-my-flag")
-    linker.link([Path("a.o")], Path("a.out"), openmp=False)
+    stub_c_compiler.add_flags("-my-flag")
+    linker.link([Path("a.o")], Path("a.out"), config=stub_configuration)
     assert subproc_record.invocations() == [
         ['scc', '-my-flag', 'a.o', '-o', 'a.out']
     ]
 
-=======
-def test_compiler_linker_add_compiler_flag(mock_c_compiler, mock_config):
-    '''Test that a flag added to the compiler will be automatically
-    added to the link line (even if the flags are modified after creating the
-    linker ... in case that the user specifies additional flags after creating
-    the linker).'''
-
-    mock_c_compiler = mock_config.tool_box[Category.C_COMPILER]
-    linker = Linker(compiler=mock_c_compiler)
-    mock_c_compiler.add_flags("-my-flag")
-    mock_result = mock.Mock(returncode=0)
-    mock_config._openmp = False
-    with mock.patch('fab.tools.tool.subprocess.run',
-                    return_value=mock_result) as tool_run:
-        linker.link([Path("a.o")], Path("a.out"), config=mock_config)
-    tool_run.assert_called_with(
-        ['mock_c_compiler.exe', '-my-flag', 'a.o', '-o', 'a.out'],
-        capture_output=True, env=None, cwd=None, check=False)
->>>>>>> e8044d8e
 
 def test_linker_all_flag_types(stub_c_compiler: CCompiler,
+                               stub_configuration: BuildConfig,
                                subproc_record: ExtendedRecorder,
                                monkeypatch) -> None:
     """
     Tests linker arguments are used in the correct order.
+
+    Todo: Monkeying with private state.
     """
     # Environment variables for both the linker
     monkeypatch.setenv('LDFLAGS', '-ldflag')
 
-<<<<<<< HEAD
     linker = Linker(compiler=stub_c_compiler)
 
     stub_c_compiler.add_flags(["-compiler-flag1", "-compiler-flag2"])
-=======
-def test_linker_all_flag_types(mock_config):
-    """Make sure all possible sources of linker flags are used in the right
-    order"""
-
-    mock_c_compiler = mock_config.tool_box[Category.C_COMPILER]
-    # Environment variables for both the linker
-    with mock.patch.dict("os.environ", {"LDFLAGS": "-ldflag"}):
-        linker = Linker(compiler=mock_c_compiler)
->>>>>>> e8044d8e
 
     linker.add_flags(["-linker-flag1", "-linker-flag2"])
     linker.add_pre_lib_flags(["-prelibflag1", "-prelibflag2"])
@@ -468,10 +333,9 @@
     linker.add_lib_flags("customlib2", ["-lib2flag1", "lib2flag2"])
     linker.add_post_lib_flags(["-postlibflag1", "-postlibflag2"])
 
-<<<<<<< HEAD
+    stub_configuration._openmp = True
     linker.link([Path("a.o")], Path("a.out"),
-                libs=["customlib2", "customlib1"],
-                openmp=True)
+                libs=["customlib2", "customlib1"], config=stub_configuration)
     assert subproc_record.invocations() == [
         ['scc', "-ldflag", "-linker-flag1", "-linker-flag2",
          "-compiler-flag1", "-compiler-flag2",
@@ -486,42 +350,14 @@
 
 
 def test_linker_nesting(stub_c_compiler: CCompiler,
+                        stub_configuration: BuildConfig,
                         subproc_record: ExtendedRecorder) -> None:
     """
     Tests linker arguments appear in correct order.
+
+    Todo: Monkeying with private state.
     """
     linker1 = Linker(compiler=stub_c_compiler)
-=======
-    mock_result = mock.Mock(returncode=0)
-    mock_config._openmp = True
-    with mock.patch("fab.tools.tool.subprocess.run",
-                    return_value=mock_result) as tool_run:
-        linker.link([
-            Path("a.o")], Path("a.out"),
-            libs=["customlib2", "customlib1"],
-            config=mock_config)
-
-    tool_run.assert_called_with([
-        "mock_c_compiler.exe",
-        "-ldflag", "-linker-flag1", "-linker-flag2",
-        "-compiler-flag1", "-compiler-flag2",
-        "-fopenmp",
-        "a.o",
-        "-prelibflag1", "-prelibflag2",
-        "-lib2flag1", "lib2flag2",
-        "-lib1flag1", "lib1flag2",
-        "-postlibflag1", "-postlibflag2",
-        "-o", "a.out"],
-        capture_output=True, env=None, cwd=None, check=False)
-
-
-def test_linker_nesting(mock_config):
-    """Make sure all possible sources of linker flags are used in the right
-    order"""
-
-    mock_c_compiler = mock_config.tool_box[Category.C_COMPILER]
-    linker1 = Linker(compiler=mock_c_compiler)
->>>>>>> e8044d8e
     linker1.add_pre_lib_flags(["pre_lib1"])
     linker1.add_lib_flags("lib_a", ["a_from_1"])
     linker1.add_lib_flags("lib_c", ["c_from_1"])
@@ -533,11 +369,10 @@
     linker2.add_lib_flags("lib_c", ["c_from_2"])
 
     linker1.add_post_lib_flags(["post_lib2"])
-<<<<<<< HEAD
-
+
+    stub_configuration._openmp = True
     linker2.link([Path("a.o")], Path("a.out"),
-                 libs=["lib_a", "lib_b", "lib_c"],
-                 openmp=True)
+                 libs=["lib_a", "lib_b", "lib_c"], config=stub_configuration)
     assert subproc_record.invocations() == [
         ["scc", "-omp", "a.o", "pre_lib2", "pre_lib1", "a_from_1",
          "b_from_2", "c_from_2", "post_lib1", "post_lib2", "-o", "a.out"]
@@ -559,84 +394,4 @@
 
     with raises(RuntimeError) as err:
         wrapper_linker.get_lib_flags("does_not_exist")
-    assert str(err.value) == "Unknown library name: 'does_not_exist'"
-=======
-    mock_config._openmp = True
-    mock_result = mock.Mock(returncode=0)
-    with mock.patch("fab.tools.tool.subprocess.run",
-                    return_value=mock_result) as tool_run:
-        linker2.link(
-            [Path("a.o")], Path("a.out"),
-            libs=["lib_a", "lib_b", "lib_c"],
-            config=mock_config)
-    tool_run.assert_called_with(["mock_c_compiler.exe", "-fopenmp",
-                                 "a.o", "pre_lib2", "pre_lib1", "a_from_1",
-                                 "b_from_2", "c_from_2",
-                                 "post_lib1", "post_lib2", "-o", "a.out"],
-                                capture_output=True, env=None, cwd=None,
-                                check=False)
-
-
-def test_linker_inheriting():
-    '''Make sure that libraries from a wrapper compiler will be
-    available for a wrapper.
-    '''
-    tr = ToolRepository()
-    linker_gfortran = tr.get_tool(Category.LINKER, "linker-gfortran")
-    linker_mpif90 = tr.get_tool(Category.LINKER, "linker-mpif90-gfortran")
-
-    linker_gfortran.add_lib_flags("lib_a", ["a_from_1"])
-    assert linker_mpif90.get_lib_flags("lib_a") == ["a_from_1"]
-
-    with pytest.raises(RuntimeError) as err:
-        linker_mpif90.get_lib_flags("does_not_exist")
-    assert "Unknown library name: 'does_not_exist'" in str(err.value)
-
-
-def test_linker_profile_flags_inheriting(mock_c_compiler):
-    '''Test nested compiler and nested linker with inherited profiling flags.
-
-    '''
-    mock_c_compiler_wrapper = CompilerWrapper(name="mock_c_compiler_wrapper",
-                                              compiler=mock_c_compiler,
-                                              exec_name="exec_name")
-    linker = Linker(mock_c_compiler_wrapper)
-    linker_wrapper = Linker(mock_c_compiler_wrapper, linker=linker)
-    count = 0
-    for compiler in [mock_c_compiler, mock_c_compiler_wrapper]:
-        compiler.define_profile("base")
-        compiler.define_profile("derived", "base")
-        compiler.add_flags(f"-f{count}", "base")
-        compiler.add_flags(f"-f{count+1}", "derived")
-        count += 2
-
-    # One set f1-f4 from the compiler wrapper, one from the wrapped linker
-    assert (linker_wrapper.get_profile_flags("derived") ==
-            ["-f0", "-f1", "-f2", "-f3", "-f0", "-f1", "-f2", "-f3"])
-
-
-def test_linker_profile_modes(mock_linker):
-    '''Test that defining a profile mode in a linker will also define
-    the same modes in post- and pre-flags
-    '''
-
-    # Make sure that we get the expected errors at the start:
-    with pytest.raises(KeyError) as err:
-        mock_linker._pre_lib_flags["base"]
-    assert "Profile 'base' is not defined" in str(err.value)
-    with pytest.raises(KeyError) as err:
-        mock_linker._post_lib_flags["base"]
-    assert "Profile 'base' is not defined" in str(err.value)
-
-    mock_linker.define_profile("base")
-    assert mock_linker._pre_lib_flags["base"] == []
-    assert "base" not in mock_linker._pre_lib_flags._inherit_from
-    assert mock_linker._post_lib_flags["base"] == []
-    assert "base" not in mock_linker._post_lib_flags._inherit_from
-
-    mock_linker.define_profile("full-debug", "base")
-    assert mock_linker._pre_lib_flags["full-debug"] == []
-    assert mock_linker._pre_lib_flags._inherit_from["full-debug"] == "base"
-    assert mock_linker._post_lib_flags["full-debug"] == []
-    assert mock_linker._post_lib_flags._inherit_from["full-debug"] == "base"
->>>>>>> e8044d8e
+    assert str(err.value) == "Unknown library name: 'does_not_exist'"