--- conflicted
+++ resolved
@@ -4,41 +4,39 @@
 # which you should have received as part of this distribution
 ##############################################################################
 """
-Tests the repository of all tools.
+Tests ToolBox class.
 """
 from pytest import mark, raises
 from pytest_subprocess.fake_process import FakeProcess
 
-from tests.conftest import not_found_callback
+from tests.conftest import ExtendedRecorder
 
 from fab.tools.ar import Ar
 from fab.tools.category import Category
-from fab.tools.compiler import CCompiler, FortranCompiler, Gcc, Gfortran, Ifort
+from fab.tools.compiler import Gcc, Gfortran, FortranCompiler, Ifort
 from fab.tools.tool_repository import ToolRepository
 
 
-def test_get_singleton() -> None:
-    """
-    Tests object singleton behaviour.
-    """
+def test_tool_repository_get_singleton_new():
+    '''Tests the singleton behaviour.'''
+    ToolRepository._singleton = None
     tr1 = ToolRepository()
     tr2 = ToolRepository()
-    assert tr1 is tr2
-
-
-def test_constructor() -> None:
-    """
-    Tests default constructor.
-    """
+    assert tr1 == tr2
+    ToolRepository._singleton = None
+    tr3 = ToolRepository()
+    assert tr1 is not tr3
+
+
+def test_tool_repository_constructor():
+    '''Tests the ToolRepository constructor.'''
     tr = ToolRepository()
     assert Category.C_COMPILER in tr
     assert Category.FORTRAN_COMPILER in tr
 
 
-def test_get_tool() -> None:
-    """
-    Tests tool retrieval.
-    """
+def test_tool_repository_get_tool():
+    '''Tests get_tool.'''
     tr = ToolRepository()
     gfortran = tr.get_tool(Category.FORTRAN_COMPILER, "gfortran")
     assert isinstance(gfortran, Gfortran)
@@ -47,31 +45,24 @@
     assert isinstance(ifort, Ifort)
 
 
-def test_get_tool_error() -> None:
-    """
-    Tests retrieval failure.
+def test_get_tool_error():
+    """
+    Tests error handling during tet_tool.
     """
     tr = ToolRepository()
     with raises(KeyError) as err:
-        # We have to disable type checking for this line as it intentially
-        # passes the wrong type.
-        #
-        tr.get_tool("unknown-category", "something")  # type:ignore
-    assert str(err.value).startswith('"Unknown category \'unknown-category\'')
+        tr.get_tool("unknown-category", "something")
+    assert "Unknown category 'unknown-category'" in str(err.value)
 
     with raises(KeyError) as err:
         tr.get_tool(Category.C_COMPILER, "something")
-    assert str(err.value).startswith(
-        '"Unknown tool \'something\' in category \'C_COMPILER\''
-    )
-
-
-def test_get_default():
-    """
-    Tests getting a default tool.
-    """
-    tr = ToolRepository()
-    tr.set_default_compiler_suite('gnu')
+    assert ("Unknown tool 'something' in category 'C_COMPILER'"
+            in str(err.value))
+
+
+def test_get_default() -> None:
+    '''Tests get_default.'''
+    tr = ToolRepository()
     gfortran = tr.get_default(Category.FORTRAN_COMPILER, mpi=False,
                               openmp=False)
     assert isinstance(gfortran, Gfortran)
@@ -84,159 +75,151 @@
     assert isinstance(ar, Ar)
 
 
-def test_get_default_error_invalid_category():
-    """
-    Tests attempt to get a default using something other than a category.
-    """
-    tr = ToolRepository()
-    with raises(RuntimeError) as err:
-        tr.get_default("unknown-category-type")
-    assert str(err.value) == "Invalid category type 'str'."
-
-
-def test_get_default_error_missing_mpi():
-    """
-    Tests attempt to get a default compiler without specifying MPI.
+def test_get_default_error_invalid_category(
+        subproc_record: ExtendedRecorder
+) -> None:
+    """
+    Tests error handling in get_default, the category must be a Category,
+    not e.g. a string.
+    """
+    tr = ToolRepository()
+    with raises(RuntimeError) as err:
+        tr.get_default("unknown-category-type")  # type: ignore[arg-type]
+    assert "Invalid category type 'str'." in str(err.value)
+
+
+def test_get_default_error_missing_mpi(subproc_record: ExtendedRecorder)\
+        -> None:
+    """
+    Tests error handling in get_default when the optional MPI
+    parameter is missing (which is required for a compiler).
     """
     tr = ToolRepository()
     with raises(RuntimeError) as err:
         tr.get_default(Category.FORTRAN_COMPILER, openmp=True)
-    assert str(err.value) \
-        == "Invalid or missing mpi specification for 'FORTRAN_COMPILER'."
-    with raises(RuntimeError) as err:
-        tr.get_default(Category.FORTRAN_COMPILER, mpi="123")
-    assert str(err.value) \
-        == "Invalid or missing mpi specification for 'FORTRAN_COMPILER'."
-
-
-def test_get_default_error_missing_openmp():
-    """
-    Tests attempt to get a default compiler without specifying OpenMP.
-    """
-    tr = ToolRepository()
+    assert str(err.value) == ("Invalid or missing mpi specification "
+                              "for 'FORTRAN_COMPILER'.")
+
     with raises(RuntimeError) as err:
         tr.get_default(Category.FORTRAN_COMPILER, mpi=True)
-    assert str(err.value) \
-        == "Invalid or missing openmp specification for 'FORTRAN_COMPILER'."
-    with raises(RuntimeError) as err:
-        tr.get_default(Category.FORTRAN_COMPILER, mpi=True, openmp="123")
-    assert str(err.value) \
-        == "Invalid or missing openmp specification for 'FORTRAN_COMPILER'."
+    assert str(err.value) == ("Invalid or missing openmp specification "
+                              "for 'FORTRAN_COMPILER'.")
+
+
+def test_get_default_error_missing_openmp(
+        subproc_record: ExtendedRecorder
+) -> None:
+    """
+    Tests error handling in get_default when the optional openmp
+    parameter is missing (which is required for a compiler).
+    """
+    tr = ToolRepository()
+
+    with raises(RuntimeError) as err:
+        tr.get_default(Category.FORTRAN_COMPILER, mpi=True)
+    assert ("Invalid or missing openmp specification for 'FORTRAN_COMPILER'"
+            in str(err.value))
+    with raises(RuntimeError) as err:
+        tr.get_default(Category.FORTRAN_COMPILER, mpi=True, openmp='123')  # type: ignore[arg-type]
+    assert str(err.value) == ("Invalid or missing openmp specification "
+                              "for 'FORTRAN_COMPILER'.")
 
 
 @mark.parametrize("mpi, openmp, message",
-                  [(False, False, "any 'FORTRAN_COMPILER'"),
+                  [(False, False, "any 'FORTRAN_COMPILER'."),
                    (False, True,
-                    "'FORTRAN_COMPILER' that supports OpenMP"),
+                    "'FORTRAN_COMPILER' that supports OpenMP."),
                    (True, False,
-                    "'FORTRAN_COMPILER' that supports MPI"),
+                    "'FORTRAN_COMPILER' that supports MPI."),
                    (True, True, "'FORTRAN_COMPILER' that supports MPI "
-                                "and OpenMP")])
-def test_get_default_error_missing_compiler(mpi: bool,
-                                            openmp: bool,
-                                            message: str,
+                    "and OpenMP.")])
+def test_get_default_error_missing_compiler(mpi, openmp, message,
+                                            subproc_record: ExtendedRecorder,
                                             monkeypatch) -> None:
     """
-    Tests attempts to get a default where nothing satisfies requirements.
+    Tests error handling in get_default when there is no compiler
+    that fulfils the requirements with regards to OpenMP and MPI.
     """
     tr = ToolRepository()
     monkeypatch.setitem(tr, Category.FORTRAN_COMPILER, [])
+
     with raises(RuntimeError) as err:
         tr.get_default(Category.FORTRAN_COMPILER, mpi=mpi, openmp=openmp)
-    assert str(err.value) == f"Could not find {message}."
-
-
-def test_get_default_compiler_missing_openmp(fake_process: FakeProcess,
-                                             monkeypatch) -> None:
-    """
-    Tests default compiler which exists but does not support OpenMP.
-    """
-    fake_process.register(['sfc', '--version'], stdout='2.3.4')
-    fake_process.register(['scc', '--version'], stdout='2.3.4')
-
-    tr = ToolRepository()
-    monkeypatch.setitem(tr, Category.C_COMPILER, [])
-    fc = FortranCompiler("some fortran", "sfc", "some",
-                         openmp_flag=None, module_folder_flag="-mod",
-                         version_regex=r'([\d.]+)')
-    tr.add_tool(fc)
-
-    monkeypatch.setitem(tr, Category.FORTRAN_COMPILER, [])
-    cc = CCompiler('some c', 'scc', 'some',
-                   openmp_flag=None, version_regex=r'([\d.]+)')
-    tr.add_tool(cc)
-
-    tr.set_default_compiler_suite('some')
-
-    with raises(RuntimeError) as err:
-        _ = tr.get_default(Category.FORTRAN_COMPILER, mpi=False, openmp=True)
-    assert str(err.value) \
-        == "Could not find 'FORTRAN_COMPILER' that supports OpenMP."
-
-    with raises(RuntimeError) as err:
-        _ = tr.get_default(Category.C_COMPILER, mpi=False, openmp=True)
-    assert str(err.value) \
-        == "Could not find 'C_COMPILER' that supports OpenMP."
-
-
-@mark.parametrize('suite', ['gnu', 'intel-classic'])
-@mark.parametrize(
-    'category',
-    [Category.C_COMPILER, Category.FORTRAN_COMPILER, Category.LINKER]
-)
-def test_default_compiler_suite(suite: str, category: Category,
-                                fake_process: FakeProcess) -> None:
-    """
-    Tests default compiler management.
+    assert str(err.value) == f"Could not find {message}"
+
+
+def test_get_default_error_missing_openmp_compiler(monkeypatch) -> None:
+    """
+    Tests error handling in get_default when there is a compiler, but it
+    does not support OpenMP (which triggers additional tests in the
+    ToolRepository.
+
+    Todo: Monkeying with internal state is bad.
+    """
+    fc = FortranCompiler("Simply Fortran", 'sfc', 'simply', openmp_flag=None,
+                         module_folder_flag="-mods", version_regex=r'([\d.]+]')
+
+    tr = ToolRepository()
+    monkeypatch.setitem(tr, Category.FORTRAN_COMPILER, [fc])
+
+    with raises(RuntimeError) as err:
+        tr.get_default(Category.FORTRAN_COMPILER, mpi=False, openmp=True)
+    assert str(err.value) == "Could not find 'FORTRAN_COMPILER' that supports OpenMP."
+
+
+@mark.parametrize('category', [Category.C_COMPILER,
+                               Category.FORTRAN_COMPILER,
+                               Category.LINKER])
+def test_default_gcc_suite(category, fake_process: FakeProcess) -> None:
+    """
+    Tests setting default suite to "GCC" produces correct tools.
+    """
+    fake_process.register(['gcc', '--version'], stdout='gcc (foo) 1.2.3')
+    fake_process.register(['gfortran', '--version'],
+                          stdout='GNU Fortran (foo) 1.2.3')
+
+    tr = ToolRepository()
+    tr.set_default_compiler_suite('gnu')
+    def_tool = tr.get_default(category, mpi=False, openmp=False)
+    assert def_tool.suite == 'gnu'
+
+
+@mark.parametrize('category', [Category.C_COMPILER,
+                               Category.FORTRAN_COMPILER,
+                               Category.LINKER])
+def test_default_intel_suite(category, fake_process: FakeProcess) -> None:
+    """
+    Tests setting default suite to "classic-intel" produces correct tools.
     """
     fake_process.register(['icc', '-V'], stdout='icc (ICC) 1.2.3 foo')
     fake_process.register(['ifort', '-V'], stdout='ifort (IFORT) 1.2.3 foo')
 
     tr = ToolRepository()
-    tr.set_default_compiler_suite(suite)
-
+    tr.set_default_compiler_suite('intel-classic')
     def_tool = tr.get_default(category, mpi=False, openmp=False)
-    assert def_tool.suite == suite
-
-
-def test_default_compiler_suite_missing() -> None:
-    tr = ToolRepository()
-
-    with raises(RuntimeError) as err:
-        tr.set_default_compiler_suite("does-not-exist")
-    assert str(err.value) \
-           == "Cannot find 'FORTRAN_COMPILER' in the suite 'does-not-exist'."
+    assert def_tool.suite == 'intel-classic'
+
+
+def test_default_suite_unknown(subproc_record: ExtendedRecorder) -> None:
+    repo = ToolRepository()
+    with raises(RuntimeError) as err:
+        repo.set_default_compiler_suite("does-not-exist")
+    assert str(err.value) == ("Cannot find 'FORTRAN_COMPILER' in "
+                              "the suite 'does-not-exist'.")
 
 
 def test_no_tool_available(fake_process: FakeProcess) -> None:
     """
-    Tests getting non existant default.
-    """
-    fake_process.register(['sh', '-c', 'echo hello'],
-                          callback=not_found_callback)
-    fake_process.register(['bash', '-c', 'echo hello'],
-                          callback=not_found_callback)
-    fake_process.register(['ksh', '-c', 'echo hello'],
-                          callback=not_found_callback)
-    fake_process.register(['dash', '-c', 'echo hello'],
-                          callback=not_found_callback)
-    fake_process.register(['zsh', '-c', 'echo hello'],
-                          callback=not_found_callback)
+    Tests error handling if no tool is available.
+    """
+    # All attempted subprocesses fail.
+    #
+    fake_process.register([FakeProcess.any()], returncode=1)
 
     tr = ToolRepository()
     tr.set_default_compiler_suite("gnu")
-<<<<<<< HEAD
 
     with raises(RuntimeError) as err:
         tr.get_default(Category.SHELL)
     assert str(err.value) == "Can't find available 'SHELL' tool. Tools are " \
-                             "sh, bash, ksh, dash, zsh."
-=======
-    with mock.patch('fab.tools.tool.Tool.is_available',
-                    new_callable=mock.PropertyMock) as is_available:
-        is_available.return_value = False
-        with pytest.raises(RuntimeError) as err:
-            tr.get_default(Category.SHELL)
-        assert ("Can't find available 'SHELL' tool. Tools are 'sh'"
-                in str(err.value))
->>>>>>> c84977ff
+                             "'sh'."