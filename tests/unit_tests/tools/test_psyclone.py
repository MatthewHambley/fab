##############################################################################
# (c) Crown copyright Met Office. All rights reserved.
# For further details please refer to the file COPYRIGHT
# which you should have received as part of this distribution
##############################################################################
"""
Tests the PSyclone tool.
"""
from importlib import reload
from pathlib import Path
import typing
from typing import Tuple
from unittest.mock import Mock

from pytest import mark, raises, warns
from pytest_subprocess.fake_process import FakeProcess

from tests.conftest import call_list, not_found_callback

from fab.tools.category import Category
import fab.tools.psyclone
from fab.tools.psyclone import Psyclone


def test_constructor():
    """
    Tests the default constructor.
    """
    psyclone = Psyclone()
    assert psyclone.category == Category.PSYCLONE
    assert psyclone.name == "psyclone"
    assert psyclone.exec_name == "psyclone"
    assert psyclone.flags == []


<<<<<<< HEAD
def test_check_available_2_4_0(fake_process: FakeProcess) -> None:
    """
    Tests availability check.
    """
    fake_process.register(['psyclone', '--version', 'does_not_exist'],
                          stdout='PSyclone version: 2.4.0')

    psyclone = Psyclone()
    assert psyclone.check_available() is True
    assert call_list(fake_process) == [
        ['psyclone', '--version', 'does_not_exist']
    ]


def test_check_available_2_5_0(fake_process: FakeProcess) -> None:
    """
    Tests availability check for v2.5.0.
    """
    fake_process.register(['psyclone', '--version', 'does_not_exist'],
                          stdout='PSyclone version: 2.5.0')
    fake_process.register(['psyclone', '-api', 'nemo',
                           fab.tools.psyclone.__file__])

    psyclone = Psyclone()

    assert psyclone.check_available() is True
    assert call_list(fake_process) == [
        ['psyclone', '--version', 'does_not_exist'],
        ['psyclone', '-api', 'nemo', fab.tools.psyclone.__file__]
    ]


def test_check_available_post_2_5_0(fake_process: FakeProcess) -> None:
    """
    Tests availability check post v2.5.0.
    """
    fake_process.register(['psyclone', '--version', 'does_not_exist'],
                          stdout='PSyclone version: 2.5.0.1')

=======
@pytest.mark.parametrize("version", ["2.4.0", "2.5.0", "3.0.0", "3.1.0"])
def test_psyclone_check_available_and_version(version):
    '''Tests the is_available functionality and version number detection
    with PSyclone. Note that the version number is only used internally,
    so we test with the private attribute.
    '''
    psyclone = Psyclone()
    version_tuple = tuple(int(i) for i in version.split("."))
    mock_result = get_mock_result(version)
    with mock.patch('fab.tools.tool.subprocess.run',
                    return_value=mock_result) as tool_run:
        assert psyclone.check_available()
        assert psyclone._version == version_tuple

    tool_run.assert_called_once_with(
        ["psyclone", "--version"], capture_output=True,
        env=None, cwd=None, check=False)


def test_psyclone_check_available_errors():
    '''Test various errors that can happen in check_available.
    '''
>>>>>>> d44296c9
    psyclone = Psyclone()

    assert psyclone.check_available()
    # ToDo: accessing private members.
    assert psyclone._version == (2, 5, 0, 1)
    assert call_list(fake_process) == [
        ['psyclone', '--version', 'does_not_exist']
    ]


def test_not_available(fake_process: FakeProcess) -> None:
    """
    Tests lack of availability.
    """
    fake_process.register(['psyclone', '--version', 'does_not_exist'],
                          callback=not_found_callback)

    psyclone = Psyclone()

    assert psyclone.check_available() is False
    assert call_list(fake_process) == [
        ['psyclone', '--version', 'does_not_exist']
    ]


def test_check_available_bad_version(fake_process: FakeProcess) -> None:
    """
    Tests executable which returns an unexpected version string.
    """
    fake_process.register(['psyclone', '--version', 'does_not_exist'],
                          stdout='PSyclone version: NOT_A_NUMBER.4.0')

    psyclone = Psyclone()

    with warns(UserWarning,
               match="Unexpected version information for PSyclone: "
                     "'PSyclone version: NOT_A_NUMBER.4.0'"):
        assert psyclone.check_available() is False


def test_check_process_missing(fake_process: FakeProcess) -> None:
    """
    Tests processing with a missing executable.
    """
    fake_process.register(['psyclone', '--version', 'does_not_exist'],
                          callback=not_found_callback)

    psyclone = Psyclone()
    config = Mock()

    with raises(RuntimeError) as err:
        psyclone.process(config,
                         Path("x90file"))
    assert str(err.value).startswith("PSyclone is not available")


def test_processing_errors_without_api(fake_process: FakeProcess) -> None:
    """
    Tests error conditions around no specified API.

    File is transformed but PSyKAl pattern is not in use.
    """
    fake_process.register(['psyclone', '--version', 'does_not_exist'],
                          stdout='PSyclone version: 2.6.0')

    psyclone = Psyclone()
    config = Mock()

    with raises(RuntimeError) as err:
        psyclone.process(config,
                         Path("x90file"),
                         api=None,
                         psy_file=Path("psy_file"))
    assert str(err.value).startswith(
        "PSyclone called without api, but psy_file is specified"
    )
    with raises(RuntimeError) as err:
        psyclone.process(config,
                         Path("x90file"),
                         api=None,
                         alg_file=Path("alg_file"))
    assert ("PSyclone called without api, but alg_file is specified"
            in str(err.value))
    with raises(RuntimeError) as err:
        psyclone.process(config,
                         Path("x90file"),
                         api=None)
    assert str(err.value).startswith(
        "PSyclone called without api, but transformed_file is not specified"
    )


@mark.parametrize("api", ["dynamo0.3", "lfric"])
def test_processing_errors_with_api(api: str,
                                    fake_process: FakeProcess) -> None:
    """
    Tests potential processing errors with unspecified API.
    """
    version_command = ['psyclone', '--version', 'does_not_exist']
    fake_process.register(version_command, stdout='PSyclone version: 2.6.0')

    psyclone = Psyclone()
    config = Mock()

    with raises(RuntimeError) as err:
        psyclone.process(config,
                         Path("x90file"),
                         api=api,
                         psy_file=Path("psy_file"))
    assert str(err.value).startswith(
        f"PSyclone called with api '{api}', but no alg_file is specified"
    )
    with raises(RuntimeError) as err:
        psyclone.process(config,
                         Path("x90file"),
                         api=api,
                         alg_file=Path("alg_file"))
    assert str(err.value).startswith(
        f"PSyclone called with api '{api}', but no psy_file is specified"
    )
    with raises(RuntimeError) as err:
        psyclone.process(config,
                         Path("x90file"),
                         api=api,
                         psy_file=Path("psy_file"),
                         alg_file=Path("alg_file"),
                         transformed_file=Path("transformed_file"))
    assert str(err.value).startswith(
        f"PSyclone called with api '{api}' and transformed_file"
    )


@mark.parametrize("version", ["2.4.0", "2.5.0"])
@mark.parametrize("api", [("dynamo0.3", "dynamo0.3"),
                          ("lfric", "dynamo0.3"),
                          ("gocean1.0", "gocean1.0"),
                          ("gocean", "gocean1.0")
                          ])
def test_process_api_old_psyclone(api: Tuple[str, str], version: str,
                                  fake_process: FakeProcess) -> None:
    """
    Tests old style API support with PSyclone 2.5.0 and earlier.

    ToDo: v2.5.0 special case is highly dubious.
    """
    api_in, api_out = api

    version_command = ['psyclone', '--version', 'does_not_exist']
    fake_process.register(version_command,
                          stdout='PSyclone version: ' + version)
    if version == '2.5.0':
        random_command = ['psyclone', '-api', 'nemo',
                          fab.tools.psyclone.__file__]
        fake_process.register(random_command, returncode=1)
    process_command = ['psyclone', '-api', api_out, '-opsy', 'psy_file',
                       '-oalg', 'alg_file', '-l', 'all', '-s', 'script_called',
                       '-c', 'psyclone.cfg', '-d', 'root1', '-d', 'root2',
                       'x90_file']
    fake_process.register(process_command)

    psyclone = Psyclone()
    config = Mock()

    psyclone.process(config=config,
                     api=api_in,
                     x90_file=Path("x90_file"),
                     psy_file=Path("psy_file"),
                     alg_file=Path("alg_file"),
                     transformation_script=lambda x, y: Path('script_called'),
                     kernel_roots=["root1", "root2"],
                     additional_parameters=["-c", "psyclone.cfg"])

    if version == '2.5.0':
        assert call_list(fake_process) == [
            version_command, random_command, process_command
        ]
    else:
        assert call_list(fake_process) == [
            version_command, process_command
        ]


@mark.parametrize("version", ["2.4.0", "2.5.0"])
def test_process_no_api_old_psyclone(version: str,
                                     fake_process: FakeProcess) -> None:
    """
    Tests unspecified API for PSyclone 2.5.0 and older.

    ToDo: v2.5.0 special case is highly dubious.
    """
    version_command = ['psyclone', '--version', 'does_not_exist']
    fake_process.register(version_command,
                          stdout='PSyclone version: ' + version)
    if version == '2.5.0':
        random_command = ['psyclone', '-api', 'nemo',
                          fab.tools.psyclone.__file__]
        fake_process.register(random_command, returncode=1)
    process_command = ['psyclone', '-api', 'nemo', '-opsy', 'psy_file',
                       '-l', 'all', '-s', 'script_called',
                       '-c', 'psyclone.cfg', '-d', 'root1', '-d', 'root2',
                       'x90_file']
    fake_process.register(process_command)

    psyclone = Psyclone()
    config = Mock()

    psyclone.process(config=config,
                     api="",
                     x90_file=Path("x90_file"),
                     transformed_file=Path("psy_file"),
                     transformation_script=lambda x, y: Path('script_called'),
                     kernel_roots=["root1", "root2"],
                     additional_parameters=["-c", "psyclone.cfg"])

    if version == '2.5.0':
        assert call_list(fake_process) == [
            version_command, random_command, process_command
        ]
    else:
        assert call_list(fake_process) == [
            version_command, process_command
        ]


@mark.parametrize("version", ["2.4.0", "2.5.0"])
def test_process_nemo_api_old_psyclone(version: str,
                                       fake_process: FakeProcess) -> None:
    """
    Tests NEMO API with PSyclone 2.5.0 or earlier.

    ToDo: The wierd extra bits performed for 2.5.0 look highly dubious.
    """
    version_command = ['psyclone', '--version', 'does_not_exist']
    fake_process.register(version_command,
                          stdout='PSyclone version: ' + version)
    if version == '2.5.0':
        random_command = ['psyclone', '-api', 'nemo',
                          fab.tools.psyclone.__file__]
        fake_process.register(random_command, returncode=1)
    process_command = ['psyclone', '-api', 'nemo', '-opsy', 'psy_file',
                       '-l', 'all', '-s', 'script_called',
                       '-c', 'psyclone.cfg', '-d', 'root1', '-d', 'root2',
                       'x90_file']
    fake_process.register(process_command)

    psyclone = Psyclone()
<<<<<<< HEAD
    config = Mock()

    psyclone.process(config=config,
                     api="nemo",
                     x90_file=Path("x90_file"),
                     transformed_file=Path("psy_file"),
                     transformation_script=lambda x, y: Path('script_called'),
                     kernel_roots=["root1", "root2"],
                     additional_parameters=["-c", "psyclone.cfg"])

    if version == '2.5.0':
        assert call_list(fake_process) == [
            version_command, random_command, process_command
        ]
    else:
        assert call_list(fake_process) == [
            version_command, process_command
        ]


@mark.parametrize("api", [("dynamo0.3", "lfric"),
                          ("lfric", "lfric"),
                          ("gocean1.0", "gocean"),
                          ("gocean", "gocean")
                          ])
def test_process_api_new_psyclone(api: Tuple[str, str],
                                  fake_process: FakeProcess) -> None:
    """
    Tests API handling of post 2.5.0 PSyclone.
    """
=======
    mock_result = get_mock_result(version)
    transformation_function = mock.Mock(return_value="script_called")
    config = mock.Mock()

    with mock.patch('fab.tools.tool.subprocess.run',
                    return_value=mock_result) as tool_run:
        psyclone.process(config=config,
                         api="nemo",
                         x90_file="x90_file",
                         transformed_file="psy_file",
                         transformation_script=transformation_function,
                         kernel_roots=["root1", "root2"],
                         additional_parameters=["-c", "psyclone.cfg"])
    tool_run.assert_called_with(
        ['psyclone', '-api', 'nemo', '-opsy', 'psy_file', '-l', 'all',
         '-s', 'script_called', '-c',
         'psyclone.cfg', '-d', 'root1', '-d', 'root2', 'x90_file'],
        capture_output=True, env=None, cwd=None, check=False)


@pytest.mark.parametrize("api", [("dynamo0.3", "lfric"),
                                 ("lfric", "lfric"),
                                 ("gocean1.0", "gocean"),
                                 ("gocean", "gocean")
                                 ])
def test_psyclone_process_api_new_psyclone(api):
    '''Test running PSyclone 3.0.0. It uses new API names, and we need to
    check that the old style names are converted to the new names.
    '''
>>>>>>> d44296c9
    api_in, api_out = api

    version_command = ['psyclone', '--version', 'does_not_exist']
    fake_process.register(version_command, stdout='PSyclone version: 2.6.0')
    process_command = ['psyclone', '--psykal-dsl', api_out,
                       '-opsy', 'psy_file', '-oalg', 'alg_file', '-l', 'all',
                       '-s', 'script_called', '-c', 'psyclone.cfg',
                       '-d', 'root1', '-d', 'root2', 'x90_file']
    fake_process.register(process_command)

    psyclone = Psyclone()
<<<<<<< HEAD
    config = Mock()

    psyclone.process(config=config,
                     api=api_in,
                     x90_file=Path("x90_file"),
                     psy_file=Path("psy_file"),
                     alg_file="alg_file",
                     transformation_script=lambda x, y: Path('script_called'),
                     kernel_roots=["root1", "root2"],
                     additional_parameters=["-c", "psyclone.cfg"])

    assert call_list(fake_process) == [
        version_command, process_command
    ]


def test_process_no_api_new_psyclone(fake_process: FakeProcess) -> None:
    """
    Tests unspecified API with post 2.5.0 PSyclone.
    """
    version_command = ['psyclone', '--version', 'does_not_exist']
    fake_process.register(version_command, stdout='PSyclone version: 2.6.0')
    process_command = ['psyclone', '-o', 'psy_file', '-l', 'all',
                       '-s', 'script_called', '-c', 'psyclone.cfg',
                       '-d', 'root1', '-d', 'root2', 'x90_file']
    fake_process.register(process_command)

    psyclone = Psyclone()
    config = Mock()

    psyclone.process(config=config,
                     api="",
                     x90_file=Path("x90_file"),
                     transformed_file=Path("psy_file"),
                     transformation_script=lambda x, y: Path('script_called'),
                     kernel_roots=["root1", "root2"],
                     additional_parameters=["-c", "psyclone.cfg"])

    assert call_list(fake_process) == [
        version_command, process_command
    ]


def test_process_nemo_api_new_psyclone(fake_process: FakeProcess) -> None:
    """
    Tests NEMO API is recognised in post 2.5.0 versions.
    """
    version_command = ['psyclone', '--version', 'does_not_exist']
    fake_process.register(version_command, stdout='PSyclone version: 2.6.0')
    process_command = ['psyclone', '-o', 'psy_file', '-l', 'all', '-s', 'script_called',
                       '-c', 'psyclone.cfg', '-d', 'root1', '-d', 'root2', 'x90_file']
    fake_process.register(process_command)

    psyclone = Psyclone()
    config = Mock()

    psyclone.process(config=config,
                     api="nemo",
                     x90_file=Path("x90_file"),
                     transformed_file=Path("psy_file"),
                     transformation_script=lambda x, y: Path('script_called'),
                     kernel_roots=["root1", "root2"],
                     additional_parameters=["-c", "psyclone.cfg"])

    assert call_list(fake_process) == [
        version_command, process_command
    ]


def test_type_checking_import(monkeypatch) -> None:
    """
    PSyclone contains an import of TYPE_CHECKING to break a circular
=======
    mock_result = get_mock_result("3.0.0")
    transformation_function = mock.Mock(return_value="script_called")
    config = mock.Mock()
    with mock.patch('fab.tools.tool.subprocess.run',
                    return_value=mock_result) as tool_run:
        psyclone.process(config=config,
                         api=api_in,
                         x90_file="x90_file",
                         psy_file="psy_file",
                         alg_file="alg_file",
                         transformation_script=transformation_function,
                         kernel_roots=["root1", "root2"],
                         additional_parameters=["-c", "psyclone.cfg"])
    tool_run.assert_called_with(
        ['psyclone', '--psykal-dsl', api_out, '-opsy', 'psy_file',
         '-oalg', 'alg_file', '-l', 'all', '-s', 'script_called', '-c',
         'psyclone.cfg', '-d', 'root1', '-d', 'root2', 'x90_file'],
        capture_output=True, env=None, cwd=None, check=False)


def test_psyclone_process_no_api_new_psyclone():
    '''Test running the PSyclone 3.0.0 without an API, i.e. as transformation
    only.
    '''
    psyclone = Psyclone()
    mock_result = get_mock_result("3.0.0")
    transformation_function = mock.Mock(return_value="script_called")
    config = mock.Mock()

    with mock.patch('fab.tools.tool.subprocess.run',
                    return_value=mock_result) as tool_run:
        psyclone.process(config=config,
                         api="",
                         x90_file="x90_file",
                         transformed_file="psy_file",
                         transformation_script=transformation_function,
                         kernel_roots=["root1", "root2"],
                         additional_parameters=["-c", "psyclone.cfg"])
    tool_run.assert_called_with(
        ['psyclone', '-o', 'psy_file', '-l', 'all',
         '-s', 'script_called', '-c',
         'psyclone.cfg', '-d', 'root1', '-d', 'root2', 'x90_file'],
        capture_output=True, env=None, cwd=None, check=False)


def test_psyclone_process_nemo_api_new_psyclone():
    '''Test running PSyclone 3.0.0 and test that backwards compatibility of
    using the nemo api works, i.e. '-api nemo' is just removed.
    '''
    psyclone = Psyclone()
    mock_result = get_mock_result("3.0.0")
    transformation_function = mock.Mock(return_value="script_called")
    config = mock.Mock()

    with mock.patch('fab.tools.tool.subprocess.run',
                    return_value=mock_result) as tool_run:
        psyclone.process(config=config,
                         api="nemo",
                         x90_file="x90_file",
                         transformed_file="psy_file",
                         transformation_script=transformation_function,
                         kernel_roots=["root1", "root2"],
                         additional_parameters=["-c", "psyclone.cfg"])
    tool_run.assert_called_with(
        ['psyclone', '-o', 'psy_file', '-l', 'all',
         '-s', 'script_called', '-c',
         'psyclone.cfg', '-d', 'root1', '-d', 'root2', 'x90_file'],
        capture_output=True, env=None, cwd=None, check=False)


def test_type_checking_import():
    '''PSyclone contains an import of TYPE_CHECKING to break a circular
>>>>>>> d44296c9
    dependency. In order to reach 100% coverage of PSyclone, we set
    mock TYPE_CHECKING to be true and force a re-import of the module.
    TODO 314: This test can be removed once #314 is fixed.
    """
    monkeypatch.setattr(typing, 'TYPE_CHECKING', True)
    # This import will not actually re-import, since the module
    # is already imported. But we need this in order to call reload:
    # pylint: disable=import-outside-toplevel
    import fab.tools.psyclone
    reload(fab.tools.psyclone)<|MERGE_RESOLUTION|>--- conflicted
+++ resolved
@@ -8,7 +8,7 @@
 """
 from importlib import reload
 from pathlib import Path
-import typing
+import typing  # Needed for monkey patching
 from typing import Tuple
 from unittest.mock import Mock
 
@@ -18,7 +18,7 @@
 from tests.conftest import call_list, not_found_callback
 
 from fab.tools.category import Category
-import fab.tools.psyclone
+import fab.tools.psyclone  # Needed for mockery
 from fab.tools.psyclone import Psyclone
 
 
@@ -33,92 +33,49 @@
     assert psyclone.flags == []
 
 
-<<<<<<< HEAD
-def test_check_available_2_4_0(fake_process: FakeProcess) -> None:
-    """
-    Tests availability check.
-    """
-    fake_process.register(['psyclone', '--version', 'does_not_exist'],
-                          stdout='PSyclone version: 2.4.0')
-
-    psyclone = Psyclone()
-    assert psyclone.check_available() is True
-    assert call_list(fake_process) == [
-        ['psyclone', '--version', 'does_not_exist']
-    ]
-
-
-def test_check_available_2_5_0(fake_process: FakeProcess) -> None:
-    """
-    Tests availability check for v2.5.0.
-    """
-    fake_process.register(['psyclone', '--version', 'does_not_exist'],
-                          stdout='PSyclone version: 2.5.0')
-    fake_process.register(['psyclone', '-api', 'nemo',
-                           fab.tools.psyclone.__file__])
-
-    psyclone = Psyclone()
-
-    assert psyclone.check_available() is True
-    assert call_list(fake_process) == [
-        ['psyclone', '--version', 'does_not_exist'],
-        ['psyclone', '-api', 'nemo', fab.tools.psyclone.__file__]
-    ]
-
-
-def test_check_available_post_2_5_0(fake_process: FakeProcess) -> None:
-    """
-    Tests availability check post v2.5.0.
-    """
-    fake_process.register(['psyclone', '--version', 'does_not_exist'],
-                          stdout='PSyclone version: 2.5.0.1')
-
-=======
-@pytest.mark.parametrize("version", ["2.4.0", "2.5.0", "3.0.0", "3.1.0"])
-def test_psyclone_check_available_and_version(version):
-    '''Tests the is_available functionality and version number detection
+@mark.parametrize("version", ["2.4.0", "2.5.0", "3.0.0", "3.1.0"])
+def test_check_available_and_version(version: str,
+                                     fake_process: FakeProcess) -> None:
+    """
+    Tests the is_available functionality and version number detection
     with PSyclone. Note that the version number is only used internally,
     so we test with the private attribute.
-    '''
-    psyclone = Psyclone()
+    """
+    version_command = ['psyclone', '--version']
+    fake_process.register(version_command,
+                          stdout='PSyclone version: ' + version)
+
+    psyclone = Psyclone()
+
     version_tuple = tuple(int(i) for i in version.split("."))
-    mock_result = get_mock_result(version)
-    with mock.patch('fab.tools.tool.subprocess.run',
-                    return_value=mock_result) as tool_run:
-        assert psyclone.check_available()
-        assert psyclone._version == version_tuple
-
-    tool_run.assert_called_once_with(
-        ["psyclone", "--version"], capture_output=True,
-        env=None, cwd=None, check=False)
-
-
-def test_psyclone_check_available_errors():
-    '''Test various errors that can happen in check_available.
-    '''
->>>>>>> d44296c9
-    psyclone = Psyclone()
-
     assert psyclone.check_available()
-    # ToDo: accessing private members.
-    assert psyclone._version == (2, 5, 0, 1)
-    assert call_list(fake_process) == [
-        ['psyclone', '--version', 'does_not_exist']
-    ]
+    assert psyclone._version == version_tuple
+    assert call_list(fake_process) == [version_command]
+
+
+def test_check_available_errors(fake_process: FakeProcess) -> None:
+    """
+    Tests lack of availability.
+    """
+    version_command = ['psyclone', '--version']
+    fake_process.register(version_command, callback=not_found_callback)
+
+    psyclone = Psyclone()
+    assert psyclone.check_available() is False
 
 
 def test_not_available(fake_process: FakeProcess) -> None:
     """
     Tests lack of availability.
     """
-    fake_process.register(['psyclone', '--version', 'does_not_exist'],
+    fake_process.register(['psyclone', '--version'],
                           callback=not_found_callback)
 
     psyclone = Psyclone()
 
     assert psyclone.check_available() is False
     assert call_list(fake_process) == [
-        ['psyclone', '--version', 'does_not_exist']
+        ['psyclone', '--version']
     ]
 
 
@@ -126,7 +83,7 @@
     """
     Tests executable which returns an unexpected version string.
     """
-    fake_process.register(['psyclone', '--version', 'does_not_exist'],
+    fake_process.register(['psyclone', '--version'],
                           stdout='PSyclone version: NOT_A_NUMBER.4.0')
 
     psyclone = Psyclone()
@@ -141,7 +98,7 @@
     """
     Tests processing with a missing executable.
     """
-    fake_process.register(['psyclone', '--version', 'does_not_exist'],
+    fake_process.register(['psyclone', '--version'],
                           callback=not_found_callback)
 
     psyclone = Psyclone()
@@ -155,38 +112,33 @@
 
 def test_processing_errors_without_api(fake_process: FakeProcess) -> None:
     """
-    Tests error conditions around no specified API.
-
-    File is transformed but PSyKAl pattern is not in use.
-    """
-    fake_process.register(['psyclone', '--version', 'does_not_exist'],
-                          stdout='PSyclone version: 2.6.0')
-
-    psyclone = Psyclone()
-    config = Mock()
-
-    with raises(RuntimeError) as err:
-        psyclone.process(config,
-                         Path("x90file"),
+    Test all processing errors in PSyclone if no API is specified.
+    """
+    version_command = ['psyclone', '--version']
+    fake_process.register(version_command, stdout='PSyclone version: 3.0.0')
+
+    psyclone = Psyclone()
+    config = Mock()
+
+    with raises(RuntimeError) as err:
+        psyclone.process(config,
+                         Path('x90file'),
                          api=None,
-                         psy_file=Path("psy_file"))
-    assert str(err.value).startswith(
-        "PSyclone called without api, but psy_file is specified"
-    )
-    with raises(RuntimeError) as err:
-        psyclone.process(config,
-                         Path("x90file"),
+                         psy_file=Path('psy_file'))
+    assert str(err.value) == "PSyclone called without api, but psy_file is specified."
+
+    with raises(RuntimeError) as err:
+        psyclone.process(config,
+                         Path('x90file'),
                          api=None,
-                         alg_file=Path("alg_file"))
-    assert ("PSyclone called without api, but alg_file is specified"
-            in str(err.value))
-    with raises(RuntimeError) as err:
-        psyclone.process(config,
-                         Path("x90file"),
+                         alg_file=Path('alg_file'))
+    assert str(err.value) == "PSyclone called without api, but alg_file is specified."
+
+    with raises(RuntimeError) as err:
+        psyclone.process(config,
+                         Path('x90file'),
                          api=None)
-    assert str(err.value).startswith(
-        "PSyclone called without api, but transformed_file is not specified"
-    )
+    assert str(err.value) == "PSyclone called without api, but transformed_file is not specified."
 
 
 @mark.parametrize("api", ["dynamo0.3", "lfric"])
@@ -195,7 +147,7 @@
     """
     Tests potential processing errors with unspecified API.
     """
-    version_command = ['psyclone', '--version', 'does_not_exist']
+    version_command = ['psyclone', '--version']
     fake_process.register(version_command, stdout='PSyclone version: 2.6.0')
 
     psyclone = Psyclone()
@@ -239,330 +191,207 @@
                                   fake_process: FakeProcess) -> None:
     """
     Tests old style API support with PSyclone 2.5.0 and earlier.
-
-    ToDo: v2.5.0 special case is highly dubious.
     """
     api_in, api_out = api
 
-    version_command = ['psyclone', '--version', 'does_not_exist']
+    version_command = ['psyclone', '--version']
+    fake_process.register(version_command,
+                          stdout='PSyclone version: ' + version)
+
+    process_command = ['psyclone', '-api', api_out, '-opsy', 'psy_file',
+                       '-oalg', 'alg_file', '-l', 'all', '-s', 'script_called',
+                       '-c', 'psyclone.cfg', '-d', 'root1', '-d', 'root2',
+                       'x90_file']
+    fake_process.register(process_command)
+
+    psyclone = Psyclone()
+    config = Mock()
+
+    psyclone.process(config=config,
+                     api=api_in,
+                     x90_file=Path("x90_file"),
+                     psy_file=Path("psy_file"),
+                     alg_file=Path("alg_file"),
+                     transformation_script=lambda x, y: Path('script_called'),
+                     kernel_roots=["root1", "root2"],
+                     additional_parameters=["-c", "psyclone.cfg"])
+
+    assert call_list(fake_process) == [
+        version_command, process_command
+    ]
+
+
+@mark.parametrize("version", ["2.4.0", "2.5.0"])
+def test_process_no_api_old_psyclone(version: str,
+                                     fake_process: FakeProcess) -> None:
+    """
+    Tests unspecified API for PSyclone 2.5.0 and older.
+    """
+    version_command = ['psyclone', '--version']
+    fake_process.register(version_command,
+                          stdout='PSyclone version: ' + version)
+    process_command = ['psyclone', '-api', 'nemo', '-opsy', 'psy_file',
+                       '-l', 'all', '-s', 'script_called',
+                       '-c', 'psyclone.cfg', '-d', 'root1', '-d', 'root2',
+                       'x90_file']
+    fake_process.register(process_command)
+
+    psyclone = Psyclone()
+    config = Mock()
+
+    psyclone.process(config=config,
+                     api="",
+                     x90_file=Path("x90_file"),
+                     transformed_file=Path("psy_file"),
+                     transformation_script=lambda x, y: Path('script_called'),
+                     kernel_roots=["root1", "root2"],
+                     additional_parameters=["-c", "psyclone.cfg"])
+
+    assert call_list(fake_process) == [
+        version_command, process_command
+    ]
+
+
+@mark.parametrize("version", ["2.4.0", "2.5.0"])
+def test_process_nemo_api_old_psyclone(version: str,
+                                       fake_process: FakeProcess) -> None:
+    """
+    Tests NEMO API with PSyclone 2.5.0 or earlier.
+
+    ToDo: The wierd extra bits performed for 2.5.0 look highly dubious.
+    """
+    version_command = ['psyclone', '--version']
     fake_process.register(version_command,
                           stdout='PSyclone version: ' + version)
     if version == '2.5.0':
         random_command = ['psyclone', '-api', 'nemo',
                           fab.tools.psyclone.__file__]
         fake_process.register(random_command, returncode=1)
-    process_command = ['psyclone', '-api', api_out, '-opsy', 'psy_file',
-                       '-oalg', 'alg_file', '-l', 'all', '-s', 'script_called',
-                       '-c', 'psyclone.cfg', '-d', 'root1', '-d', 'root2',
-                       'x90_file']
-    fake_process.register(process_command)
-
-    psyclone = Psyclone()
-    config = Mock()
-
-    psyclone.process(config=config,
-                     api=api_in,
-                     x90_file=Path("x90_file"),
-                     psy_file=Path("psy_file"),
-                     alg_file=Path("alg_file"),
-                     transformation_script=lambda x, y: Path('script_called'),
-                     kernel_roots=["root1", "root2"],
-                     additional_parameters=["-c", "psyclone.cfg"])
-
-    if version == '2.5.0':
-        assert call_list(fake_process) == [
-            version_command, random_command, process_command
-        ]
-    else:
-        assert call_list(fake_process) == [
-            version_command, process_command
-        ]
-
-
-@mark.parametrize("version", ["2.4.0", "2.5.0"])
-def test_process_no_api_old_psyclone(version: str,
-                                     fake_process: FakeProcess) -> None:
-    """
-    Tests unspecified API for PSyclone 2.5.0 and older.
-
-    ToDo: v2.5.0 special case is highly dubious.
-    """
-    version_command = ['psyclone', '--version', 'does_not_exist']
-    fake_process.register(version_command,
-                          stdout='PSyclone version: ' + version)
-    if version == '2.5.0':
-        random_command = ['psyclone', '-api', 'nemo',
-                          fab.tools.psyclone.__file__]
-        fake_process.register(random_command, returncode=1)
-    process_command = ['psyclone', '-api', 'nemo', '-opsy', 'psy_file',
-                       '-l', 'all', '-s', 'script_called',
-                       '-c', 'psyclone.cfg', '-d', 'root1', '-d', 'root2',
-                       'x90_file']
-    fake_process.register(process_command)
-
-    psyclone = Psyclone()
-    config = Mock()
-
-    psyclone.process(config=config,
-                     api="",
-                     x90_file=Path("x90_file"),
-                     transformed_file=Path("psy_file"),
-                     transformation_script=lambda x, y: Path('script_called'),
-                     kernel_roots=["root1", "root2"],
-                     additional_parameters=["-c", "psyclone.cfg"])
-
-    if version == '2.5.0':
-        assert call_list(fake_process) == [
-            version_command, random_command, process_command
-        ]
-    else:
-        assert call_list(fake_process) == [
-            version_command, process_command
-        ]
-
-
-@mark.parametrize("version", ["2.4.0", "2.5.0"])
-def test_process_nemo_api_old_psyclone(version: str,
-                                       fake_process: FakeProcess) -> None:
-    """
-    Tests NEMO API with PSyclone 2.5.0 or earlier.
-
-    ToDo: The wierd extra bits performed for 2.5.0 look highly dubious.
-    """
-    version_command = ['psyclone', '--version', 'does_not_exist']
-    fake_process.register(version_command,
-                          stdout='PSyclone version: ' + version)
-    if version == '2.5.0':
-        random_command = ['psyclone', '-api', 'nemo',
-                          fab.tools.psyclone.__file__]
-        fake_process.register(random_command, returncode=1)
-    process_command = ['psyclone', '-api', 'nemo', '-opsy', 'psy_file',
-                       '-l', 'all', '-s', 'script_called',
-                       '-c', 'psyclone.cfg', '-d', 'root1', '-d', 'root2',
-                       'x90_file']
-    fake_process.register(process_command)
-
-    psyclone = Psyclone()
-<<<<<<< HEAD
+    psyclone_command = ['psyclone', '-api', 'nemo', '-opsy', 'psy_file',
+                        '-l', 'all', '-s', 'script_called',
+                        '-c', 'psyclone.cfg', '-d', 'root1', '-d', 'root2',
+                        'x90_file']
+    fake_process.register(psyclone_command)
+
+    psyclone = Psyclone()
+
     config = Mock()
 
     psyclone.process(config=config,
                      api="nemo",
-                     x90_file=Path("x90_file"),
-                     transformed_file=Path("psy_file"),
-                     transformation_script=lambda x, y: Path('script_called'),
-                     kernel_roots=["root1", "root2"],
-                     additional_parameters=["-c", "psyclone.cfg"])
-
-    if version == '2.5.0':
-        assert call_list(fake_process) == [
-            version_command, random_command, process_command
-        ]
-    else:
-        assert call_list(fake_process) == [
-            version_command, process_command
-        ]
-
-
-@mark.parametrize("api", [("dynamo0.3", "lfric"),
-                          ("lfric", "lfric"),
-                          ("gocean1.0", "gocean"),
-                          ("gocean", "gocean")
-                          ])
+                     x90_file=Path('x90_file'),
+                     transformed_file=Path('psy_file'),
+                     transformation_script=lambda x, y: Path('script_called'),
+                     kernel_roots=["root1", "root2"],
+                     additional_parameters=["-c", "psyclone.cfg"])
+
+    assert call_list(fake_process) == [
+        version_command, psyclone_command
+    ]
+
+
+@mark.parametrize("api",
+                  [
+                      ("dynamo0.3", "lfric"),
+                      ("lfric", "lfric"),
+                      ("gocean1.0", "gocean"),
+                      ("gocean", "gocean")
+                  ])
 def test_process_api_new_psyclone(api: Tuple[str, str],
                                   fake_process: FakeProcess) -> None:
     """
-    Tests API handling of post 2.5.0 PSyclone.
-    """
-=======
-    mock_result = get_mock_result(version)
-    transformation_function = mock.Mock(return_value="script_called")
-    config = mock.Mock()
-
-    with mock.patch('fab.tools.tool.subprocess.run',
-                    return_value=mock_result) as tool_run:
-        psyclone.process(config=config,
-                         api="nemo",
-                         x90_file="x90_file",
-                         transformed_file="psy_file",
-                         transformation_script=transformation_function,
-                         kernel_roots=["root1", "root2"],
-                         additional_parameters=["-c", "psyclone.cfg"])
-    tool_run.assert_called_with(
-        ['psyclone', '-api', 'nemo', '-opsy', 'psy_file', '-l', 'all',
-         '-s', 'script_called', '-c',
-         'psyclone.cfg', '-d', 'root1', '-d', 'root2', 'x90_file'],
-        capture_output=True, env=None, cwd=None, check=False)
-
-
-@pytest.mark.parametrize("api", [("dynamo0.3", "lfric"),
-                                 ("lfric", "lfric"),
-                                 ("gocean1.0", "gocean"),
-                                 ("gocean", "gocean")
-                                 ])
-def test_psyclone_process_api_new_psyclone(api):
-    '''Test running PSyclone 3.0.0. It uses new API names, and we need to
+    Test running PSyclone 3.0.0. It uses new API names, and we need to
     check that the old style names are converted to the new names.
-    '''
->>>>>>> d44296c9
+    """
     api_in, api_out = api
 
-    version_command = ['psyclone', '--version', 'does_not_exist']
-    fake_process.register(version_command, stdout='PSyclone version: 2.6.0')
-    process_command = ['psyclone', '--psykal-dsl', api_out,
-                       '-opsy', 'psy_file', '-oalg', 'alg_file', '-l', 'all',
-                       '-s', 'script_called', '-c', 'psyclone.cfg',
-                       '-d', 'root1', '-d', 'root2', 'x90_file']
-    fake_process.register(process_command)
-
-    psyclone = Psyclone()
-<<<<<<< HEAD
+    version_command = ['psyclone', '--version']
+    fake_process.register(version_command, stdout='PSyclone version: 3.0.0')
+
+    psyclone_command = ['psyclone', '--psykal-dsl', api_out,
+                        '-opsy', 'psy_file', '-oalg', 'alg_file', '-l', 'all',
+                        '-s', 'script_called', '-c', 'psyclone.cfg',
+                        '-d', 'root1', '-d', 'root2', 'x90_file']
+    fake_process.register(psyclone_command)
+
+    psyclone = Psyclone()
     config = Mock()
 
     psyclone.process(config=config,
                      api=api_in,
-                     x90_file=Path("x90_file"),
-                     psy_file=Path("psy_file"),
+                     x90_file=Path('x90_file'),
+                     psy_file=Path('psy_file'),
                      alg_file="alg_file",
                      transformation_script=lambda x, y: Path('script_called'),
                      kernel_roots=["root1", "root2"],
                      additional_parameters=["-c", "psyclone.cfg"])
 
     assert call_list(fake_process) == [
-        version_command, process_command
+        version_command, psyclone_command
     ]
 
 
 def test_process_no_api_new_psyclone(fake_process: FakeProcess) -> None:
     """
-    Tests unspecified API with post 2.5.0 PSyclone.
-    """
-    version_command = ['psyclone', '--version', 'does_not_exist']
-    fake_process.register(version_command, stdout='PSyclone version: 2.6.0')
-    process_command = ['psyclone', '-o', 'psy_file', '-l', 'all',
-                       '-s', 'script_called', '-c', 'psyclone.cfg',
-                       '-d', 'root1', '-d', 'root2', 'x90_file']
-    fake_process.register(process_command)
+    Test running the PSyclone 3.0.0 without an API, i.e. as transformation
+    only.
+    """
+    version_command = ['psyclone', '--version']
+    fake_process.register(version_command, stdout='PSyclone version: 3.0.0')
+
+    psyclone_command = ['psyclone', '-o', 'psy_file', '-l', 'all',
+                        '-s', 'script_called', '-c', 'psyclone.cfg',
+                        '-d', 'root1', '-d', 'root2', 'x90_file']
+    fake_process.register(psyclone_command)
 
     psyclone = Psyclone()
     config = Mock()
 
     psyclone.process(config=config,
                      api="",
-                     x90_file=Path("x90_file"),
-                     transformed_file=Path("psy_file"),
-                     transformation_script=lambda x, y: Path('script_called'),
-                     kernel_roots=["root1", "root2"],
-                     additional_parameters=["-c", "psyclone.cfg"])
-
-    assert call_list(fake_process) == [
-        version_command, process_command
+                     x90_file=Path('x90_file'),
+                     transformed_file=Path('psy_file'),
+                     transformation_script=lambda x, y: Path('script_called'),
+                     kernel_roots=["root1", "root2"],
+                     additional_parameters=["-c", "psyclone.cfg"])
+
+    assert call_list(fake_process) == [
+        version_command, psyclone_command
     ]
 
 
 def test_process_nemo_api_new_psyclone(fake_process: FakeProcess) -> None:
     """
-    Tests NEMO API is recognised in post 2.5.0 versions.
-    """
-    version_command = ['psyclone', '--version', 'does_not_exist']
-    fake_process.register(version_command, stdout='PSyclone version: 2.6.0')
-    process_command = ['psyclone', '-o', 'psy_file', '-l', 'all', '-s', 'script_called',
-                       '-c', 'psyclone.cfg', '-d', 'root1', '-d', 'root2', 'x90_file']
-    fake_process.register(process_command)
+    Test running PSyclone 3.0.0 and test that backwards compatibility of
+    using the nemo api works, i.e. '-api nemo' is just removed.
+    """
+    version_command = ['psyclone', '--version']
+    fake_process.register(version_command, stdout='PSyclone version: 3.0.0')
+
+    psyclone_command = ['psyclone', '-o', 'psy_file', '-l', 'all',
+                        '-s', 'script_called', '-c', 'psyclone.cfg',
+                        '-d', 'root1', '-d', 'root2', 'x90_file']
+    fake_process.register(psyclone_command)
 
     psyclone = Psyclone()
     config = Mock()
 
     psyclone.process(config=config,
                      api="nemo",
-                     x90_file=Path("x90_file"),
-                     transformed_file=Path("psy_file"),
-                     transformation_script=lambda x, y: Path('script_called'),
-                     kernel_roots=["root1", "root2"],
-                     additional_parameters=["-c", "psyclone.cfg"])
-
-    assert call_list(fake_process) == [
-        version_command, process_command
+                     x90_file=Path('x90_file'),
+                     transformed_file=Path('psy_file'),
+                     transformation_script=lambda x, y: Path('script_called'),
+                     kernel_roots=["root1", "root2"],
+                     additional_parameters=["-c", "psyclone.cfg"])
+
+    assert call_list(fake_process) == [
+        version_command, psyclone_command
     ]
 
 
 def test_type_checking_import(monkeypatch) -> None:
     """
     PSyclone contains an import of TYPE_CHECKING to break a circular
-=======
-    mock_result = get_mock_result("3.0.0")
-    transformation_function = mock.Mock(return_value="script_called")
-    config = mock.Mock()
-    with mock.patch('fab.tools.tool.subprocess.run',
-                    return_value=mock_result) as tool_run:
-        psyclone.process(config=config,
-                         api=api_in,
-                         x90_file="x90_file",
-                         psy_file="psy_file",
-                         alg_file="alg_file",
-                         transformation_script=transformation_function,
-                         kernel_roots=["root1", "root2"],
-                         additional_parameters=["-c", "psyclone.cfg"])
-    tool_run.assert_called_with(
-        ['psyclone', '--psykal-dsl', api_out, '-opsy', 'psy_file',
-         '-oalg', 'alg_file', '-l', 'all', '-s', 'script_called', '-c',
-         'psyclone.cfg', '-d', 'root1', '-d', 'root2', 'x90_file'],
-        capture_output=True, env=None, cwd=None, check=False)
-
-
-def test_psyclone_process_no_api_new_psyclone():
-    '''Test running the PSyclone 3.0.0 without an API, i.e. as transformation
-    only.
-    '''
-    psyclone = Psyclone()
-    mock_result = get_mock_result("3.0.0")
-    transformation_function = mock.Mock(return_value="script_called")
-    config = mock.Mock()
-
-    with mock.patch('fab.tools.tool.subprocess.run',
-                    return_value=mock_result) as tool_run:
-        psyclone.process(config=config,
-                         api="",
-                         x90_file="x90_file",
-                         transformed_file="psy_file",
-                         transformation_script=transformation_function,
-                         kernel_roots=["root1", "root2"],
-                         additional_parameters=["-c", "psyclone.cfg"])
-    tool_run.assert_called_with(
-        ['psyclone', '-o', 'psy_file', '-l', 'all',
-         '-s', 'script_called', '-c',
-         'psyclone.cfg', '-d', 'root1', '-d', 'root2', 'x90_file'],
-        capture_output=True, env=None, cwd=None, check=False)
-
-
-def test_psyclone_process_nemo_api_new_psyclone():
-    '''Test running PSyclone 3.0.0 and test that backwards compatibility of
-    using the nemo api works, i.e. '-api nemo' is just removed.
-    '''
-    psyclone = Psyclone()
-    mock_result = get_mock_result("3.0.0")
-    transformation_function = mock.Mock(return_value="script_called")
-    config = mock.Mock()
-
-    with mock.patch('fab.tools.tool.subprocess.run',
-                    return_value=mock_result) as tool_run:
-        psyclone.process(config=config,
-                         api="nemo",
-                         x90_file="x90_file",
-                         transformed_file="psy_file",
-                         transformation_script=transformation_function,
-                         kernel_roots=["root1", "root2"],
-                         additional_parameters=["-c", "psyclone.cfg"])
-    tool_run.assert_called_with(
-        ['psyclone', '-o', 'psy_file', '-l', 'all',
-         '-s', 'script_called', '-c',
-         'psyclone.cfg', '-d', 'root1', '-d', 'root2', 'x90_file'],
-        capture_output=True, env=None, cwd=None, check=False)
-
-
-def test_type_checking_import():
-    '''PSyclone contains an import of TYPE_CHECKING to break a circular
->>>>>>> d44296c9
     dependency. In order to reach 100% coverage of PSyclone, we set
     mock TYPE_CHECKING to be true and force a re-import of the module.
     TODO 314: This test can be removed once #314 is fixed.
