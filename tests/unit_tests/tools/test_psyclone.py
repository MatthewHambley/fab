##############################################################################
# (c) Crown copyright Met Office. All rights reserved.
# For further details please refer to the file COPYRIGHT
# which you should have received as part of this distribution
##############################################################################
"""
Tests the PSyclone tool.
"""
from importlib import reload
from pathlib import Path
import typing  # Needed for monkey patching
from typing import Tuple
from unittest.mock import Mock

from pytest import mark, raises, warns
from pytest_subprocess.fake_process import FakeProcess

from tests.conftest import call_list, not_found_callback

from fab.tools.category import Category
import fab.tools.psyclone  # Needed for mockery
from fab.tools.psyclone import Psyclone


def test_constructor():
    """
    Tests the default constructor.
    """
    psyclone = Psyclone()
    assert psyclone.category == Category.PSYCLONE
    assert psyclone.name == "psyclone"
    assert psyclone.exec_name == "psyclone"
<<<<<<< HEAD
    assert psyclone.flags == []
=======
    # pylint: disable=use-implicit-booleaness-not-comparison
    assert psyclone.get_flags() == []
>>>>>>> e8044d8e


@mark.parametrize("version", ["2.4.0", "2.5.0", "3.0.0", "3.1.0"])
def test_check_available_and_version(version: str,
                                     fake_process: FakeProcess) -> None:
    """
    Tests the is_available functionality and version number detection
    with PSyclone. Note that the version number is only used internally,
    so we test with the private attribute.
    """
    version_command = ['psyclone', '--version']
    fake_process.register(version_command,
                          stdout='PSyclone version: ' + version)

    psyclone = Psyclone()

    version_tuple = tuple(int(i) for i in version.split("."))
    assert psyclone.check_available()
    assert psyclone._version == version_tuple
    assert call_list(fake_process) == [version_command]


def test_check_available_errors(fake_process: FakeProcess) -> None:
    """
    Tests lack of availability.
    """
    version_command = ['psyclone', '--version']
    fake_process.register(version_command, callback=not_found_callback)

    psyclone = Psyclone()
    assert psyclone.check_available() is False


def test_not_available(fake_process: FakeProcess) -> None:
    """
    Tests lack of availability.
    """
    fake_process.register(['psyclone', '--version'],
                          callback=not_found_callback)

    psyclone = Psyclone()

    assert psyclone.check_available() is False
    assert call_list(fake_process) == [
        ['psyclone', '--version']
    ]


def test_check_available_bad_version(fake_process: FakeProcess) -> None:
    """
    Tests executable which returns an unexpected version string.
    """
    fake_process.register(['psyclone', '--version'],
                          stdout='PSyclone version: NOT_A_NUMBER.4.0')

    psyclone = Psyclone()

    with warns(UserWarning,
               match="Unexpected version information for PSyclone: "
                     "'PSyclone version: NOT_A_NUMBER.4.0'"):
        assert psyclone.check_available() is False


def test_check_process_missing(fake_process: FakeProcess) -> None:
    """
    Tests processing with a missing executable.
    """
    fake_process.register(['psyclone', '--version'],
                          callback=not_found_callback)

    psyclone = Psyclone()
    config = Mock()

    with raises(RuntimeError) as err:
        psyclone.process(config,
                         Path("x90file"))
    assert str(err.value).startswith("PSyclone is not available")


def test_processing_errors_without_api(fake_process: FakeProcess) -> None:
    """
    Test all processing errors in PSyclone if no API is specified.
    """
    version_command = ['psyclone', '--version']
    fake_process.register(version_command, stdout='PSyclone version: 3.0.0')

    psyclone = Psyclone()
    config = Mock()

    with raises(RuntimeError) as err:
        psyclone.process(config,
                         Path('x90file'),
                         api=None,
                         psy_file=Path('psy_file'))
    assert str(err.value) == "PSyclone called without api, but psy_file is specified."

    with raises(RuntimeError) as err:
        psyclone.process(config,
                         Path('x90file'),
                         api=None,
                         alg_file=Path('alg_file'))
    assert str(err.value) == "PSyclone called without api, but alg_file is specified."

    with raises(RuntimeError) as err:
        psyclone.process(config,
                         Path('x90file'),
                         api=None)
    assert str(err.value) == "PSyclone called without api, but transformed_file is not specified."


@mark.parametrize("api", ["dynamo0.3", "lfric"])
def test_processing_errors_with_api(api: str,
                                    fake_process: FakeProcess) -> None:
    """
    Tests potential processing errors with unspecified API.
    """
    version_command = ['psyclone', '--version']
    fake_process.register(version_command, stdout='PSyclone version: 2.6.0')

    psyclone = Psyclone()
    config = Mock()

    with raises(RuntimeError) as err:
        psyclone.process(config,
                         Path("x90file"),
                         api=api,
                         psy_file=Path("psy_file"))
    assert str(err.value).startswith(
        f"PSyclone called with api '{api}', but no alg_file is specified"
    )
    with raises(RuntimeError) as err:
        psyclone.process(config,
                         Path("x90file"),
                         api=api,
                         alg_file=Path("alg_file"))
    assert str(err.value).startswith(
        f"PSyclone called with api '{api}', but no psy_file is specified"
    )
    with raises(RuntimeError) as err:
        psyclone.process(config,
                         Path("x90file"),
                         api=api,
                         psy_file=Path("psy_file"),
                         alg_file=Path("alg_file"),
                         transformed_file=Path("transformed_file"))
    assert str(err.value).startswith(
        f"PSyclone called with api '{api}' and transformed_file"
    )


@mark.parametrize("version", ["2.4.0", "2.5.0"])
@mark.parametrize("api", [("dynamo0.3", "dynamo0.3"),
                          ("lfric", "dynamo0.3"),
                          ("gocean1.0", "gocean1.0"),
                          ("gocean", "gocean1.0")
                          ])
def test_process_api_old_psyclone(api: Tuple[str, str], version: str,
                                  fake_process: FakeProcess) -> None:
    """
    Tests old style API support with PSyclone 2.5.0 and earlier.
    """
    api_in, api_out = api

    version_command = ['psyclone', '--version']
    fake_process.register(version_command,
                          stdout='PSyclone version: ' + version)

    process_command = ['psyclone', '-api', api_out, '-opsy', 'psy_file',
                       '-oalg', 'alg_file', '-l', 'all', '-s', 'script_called',
                       '-c', 'psyclone.cfg', '-d', 'root1', '-d', 'root2',
                       'x90_file']
    fake_process.register(process_command)

    psyclone = Psyclone()
    config = Mock()

    psyclone.process(config=config,
                     api=api_in,
                     x90_file=Path("x90_file"),
                     psy_file=Path("psy_file"),
                     alg_file=Path("alg_file"),
                     transformation_script=lambda x, y: Path('script_called'),
                     kernel_roots=["root1", "root2"],
                     additional_parameters=["-c", "psyclone.cfg"])

    assert call_list(fake_process) == [
        version_command, process_command
    ]


@mark.parametrize("version", ["2.4.0", "2.5.0"])
def test_process_no_api_old_psyclone(version: str,
                                     fake_process: FakeProcess) -> None:
    """
    Tests unspecified API for PSyclone 2.5.0 and older.
    """
    version_command = ['psyclone', '--version']
    fake_process.register(version_command,
                          stdout='PSyclone version: ' + version)
    process_command = ['psyclone', '-api', 'nemo', '-opsy', 'psy_file',
                       '-l', 'all', '-s', 'script_called',
                       '-c', 'psyclone.cfg', '-d', 'root1', '-d', 'root2',
                       'x90_file']
    fake_process.register(process_command)

    psyclone = Psyclone()
    config = Mock()

    psyclone.process(config=config,
                     api="",
                     x90_file=Path("x90_file"),
                     transformed_file=Path("psy_file"),
                     transformation_script=lambda x, y: Path('script_called'),
                     kernel_roots=["root1", "root2"],
                     additional_parameters=["-c", "psyclone.cfg"])

    assert call_list(fake_process) == [
        version_command, process_command
    ]


@mark.parametrize("version", ["2.4.0", "2.5.0"])
def test_process_nemo_api_old_psyclone(version: str,
                                       fake_process: FakeProcess) -> None:
    """
    Tests NEMO API with PSyclone 2.5.0 or earlier.

    ToDo: The wierd extra bits performed for 2.5.0 look highly dubious.
    """
    version_command = ['psyclone', '--version']
    fake_process.register(version_command,
                          stdout='PSyclone version: ' + version)
    if version == '2.5.0':
        random_command = ['psyclone', '-api', 'nemo',
                          fab.tools.psyclone.__file__]
        fake_process.register(random_command, returncode=1)
    psyclone_command = ['psyclone', '-api', 'nemo', '-opsy', 'psy_file',
                        '-l', 'all', '-s', 'script_called',
                        '-c', 'psyclone.cfg', '-d', 'root1', '-d', 'root2',
                        'x90_file']
    fake_process.register(psyclone_command)

    psyclone = Psyclone()

    config = Mock()

    psyclone.process(config=config,
                     api="nemo",
                     x90_file=Path('x90_file'),
                     transformed_file=Path('psy_file'),
                     transformation_script=lambda x, y: Path('script_called'),
                     kernel_roots=["root1", "root2"],
                     additional_parameters=["-c", "psyclone.cfg"])

    assert call_list(fake_process) == [
        version_command, psyclone_command
    ]


@mark.parametrize("api",
                  [
                      ("dynamo0.3", "lfric"),
                      ("lfric", "lfric"),
                      ("gocean1.0", "gocean"),
                      ("gocean", "gocean")
                  ])
def test_process_api_new_psyclone(api: Tuple[str, str],
                                  fake_process: FakeProcess) -> None:
    """
    Test running PSyclone 3.0.0. It uses new API names, and we need to
    check that the old style names are converted to the new names.
    """
    api_in, api_out = api

    version_command = ['psyclone', '--version']
    fake_process.register(version_command, stdout='PSyclone version: 3.0.0')

    psyclone_command = ['psyclone', '--psykal-dsl', api_out,
                        '-opsy', 'psy_file', '-oalg', 'alg_file', '-l', 'all',
                        '-s', 'script_called', '-c', 'psyclone.cfg',
                        '-d', 'root1', '-d', 'root2', 'x90_file']
    fake_process.register(psyclone_command)

    psyclone = Psyclone()
    config = Mock()

    psyclone.process(config=config,
                     api=api_in,
                     x90_file=Path('x90_file'),
                     psy_file=Path('psy_file'),
                     alg_file="alg_file",
                     transformation_script=lambda x, y: Path('script_called'),
                     kernel_roots=["root1", "root2"],
                     additional_parameters=["-c", "psyclone.cfg"])

    assert call_list(fake_process) == [
        version_command, psyclone_command
    ]


def test_process_no_api_new_psyclone(fake_process: FakeProcess) -> None:
    """
    Test running the PSyclone 3.0.0 without an API, i.e. as transformation
    only.
    """
    version_command = ['psyclone', '--version']
    fake_process.register(version_command, stdout='PSyclone version: 3.0.0')

    psyclone_command = ['psyclone', '-o', 'psy_file', '-l', 'all',
                        '-s', 'script_called', '-c', 'psyclone.cfg',
                        '-d', 'root1', '-d', 'root2', 'x90_file']
    fake_process.register(psyclone_command)

    psyclone = Psyclone()
    config = Mock()

    psyclone.process(config=config,
                     api="",
                     x90_file=Path('x90_file'),
                     transformed_file=Path('psy_file'),
                     transformation_script=lambda x, y: Path('script_called'),
                     kernel_roots=["root1", "root2"],
                     additional_parameters=["-c", "psyclone.cfg"])

    assert call_list(fake_process) == [
        version_command, psyclone_command
    ]


def test_process_nemo_api_new_psyclone(fake_process: FakeProcess) -> None:
    """
    Test running PSyclone 3.0.0 and test that backwards compatibility of
    using the nemo api works, i.e. '-api nemo' is just removed.
    """
    version_command = ['psyclone', '--version']
    fake_process.register(version_command, stdout='PSyclone version: 3.0.0')

    psyclone_command = ['psyclone', '-o', 'psy_file', '-l', 'all',
                        '-s', 'script_called', '-c', 'psyclone.cfg',
                        '-d', 'root1', '-d', 'root2', 'x90_file']
    fake_process.register(psyclone_command)

    psyclone = Psyclone()
    config = Mock()

    psyclone.process(config=config,
                     api="nemo",
                     x90_file=Path('x90_file'),
                     transformed_file=Path('psy_file'),
                     transformation_script=lambda x, y: Path('script_called'),
                     kernel_roots=["root1", "root2"],
                     additional_parameters=["-c", "psyclone.cfg"])

    assert call_list(fake_process) == [
        version_command, psyclone_command
    ]


def test_type_checking_import(monkeypatch) -> None:
    """
    PSyclone contains an import of TYPE_CHECKING to break a circular
    dependency. In order to reach 100% coverage of PSyclone, we set
    mock TYPE_CHECKING to be true and force a re-import of the module.
    TODO 314: This test can be removed once #314 is fixed.
    """
    monkeypatch.setattr(typing, 'TYPE_CHECKING', True)
    # This import will not actually re-import, since the module
    # is already imported. But we need this in order to call reload:
    # pylint: disable=import-outside-toplevel
    import fab.tools.psyclone
    reload(fab.tools.psyclone)<|MERGE_RESOLUTION|>--- conflicted
+++ resolved
@@ -30,12 +30,7 @@
     assert psyclone.category == Category.PSYCLONE
     assert psyclone.name == "psyclone"
     assert psyclone.exec_name == "psyclone"
-<<<<<<< HEAD
-    assert psyclone.flags == []
-=======
-    # pylint: disable=use-implicit-booleaness-not-comparison
     assert psyclone.get_flags() == []
->>>>>>> e8044d8e
 
 
 @mark.parametrize("version", ["2.4.0", "2.5.0", "3.0.0", "3.1.0"])
