--- conflicted
+++ resolved
@@ -4,7 +4,7 @@
 # which you should have received as part of this distribution
 ##############################################################################
 """
-Validates wrapped compile functionality. e.g. MPI.
+Tests the compiler wrapper implementation.
 """
 from pathlib import Path
 
@@ -14,474 +14,376 @@
 from tests.conftest import ExtendedRecorder, call_list, not_found_callback
 
 from fab.tools.category import Category
-from fab.tools.compiler import (CCompiler, FortranCompiler,
-                                Gcc, Gfortran, Icc, Ifort)
-from fab.tools.compiler_wrapper import (CompilerWrapper, CrayCcWrapper,
-                                        CrayFtnWrapper, Mpicc, Mpif90)
-
-
-def test_compiler_wrapper_compiler_getter():
-    '''Tests that the compiler wrapper getter returns the
+from fab.tools.compiler import CCompiler, FortranCompiler
+from fab.tools.compiler_wrapper import (CompilerWrapper,
+                                        CrayCcWrapper, CrayFtnWrapper,
+                                        Mpicc, Mpif90)
+
+
+def test_compiler_getter(stub_c_compiler: CCompiler,
+                         subproc_record: ExtendedRecorder) -> None:
+    """
+    Tests that the compiler wrapper getter returns the
     wrapper compiler instance.
-    '''
-    gcc = Gcc()
-    mpicc = Mpicc(gcc)
-    assert mpicc.compiler is gcc
+    """
+    mpicc = Mpicc(stub_c_compiler)
+    assert mpicc.compiler is stub_c_compiler
 
 
 def test_version_and_caching(stub_c_compiler: CCompiler,
                              fake_process: FakeProcess) -> None:
     """
-    Tests the compiler wrapper reports the right version number from the
-    actual compiler.
-    """
-    compiler_version = ['scc', '--version']
-    fake_process.register(compiler_version, stdout='1.2.3')
-    wrapper_version = ['mpicc', '--version']
-    fake_process.register(wrapper_version, stdout='1.2.3')
-
-    mpicc = Mpicc(stub_c_compiler)
-
+    Tests that the compiler wrapper reports the right version number
+    from the actual compiler.
+    """
+    fake_process.register(['scc', '--version'], stdout='1.2.3')
+    fake_process.register(['mpicc', '--version'], stdout='1.2.3')
+    mpicc = Mpicc(stub_c_compiler)
+
+    # The wrapper should report the version of the wrapped compiler:
     assert mpicc.get_version() == (1, 2, 3)
 
-<<<<<<< HEAD
     # Test that the value is cached:
     assert mpicc.get_version() == (1, 2, 3)
-=======
-def test_compiler_wrapper_version_consistency():
-    '''Tests that the compiler wrapper and compiler must report the
+    assert call_list(fake_process) == [
+        ['scc', '--version'],
+        ['mpicc', '--version']
+    ]
+
+
+def test_version_consistency(stub_c_compiler: CCompiler,
+                             fake_process: FakeProcess) -> None:
+    """
+    Tests that the compiler wrapper and compiler must report the
     same version number:
-    '''
-
+    """
     # The wrapper must verify that the wrapper compiler and wrapper
     # report the same version number, otherwise raise an exception.
     # The first patch changes the return value which the compiler wrapper
     # will report (since it calls Compiler.get_version), the second
     # changes the return value of the wrapper compiler instance only:
-
-    mpicc = Mpicc(Gcc())
-    with mock.patch('fab.tools.compiler.Compiler.run_version_command',
-                    return_value="gcc (GCC) 8.6.0 20210514 (Red Hat "
-                                 "8.5.0-20)"):
-        with mock.patch.object(mpicc.compiler, 'run_version_command',
-                               return_value="gcc (GCC) 8.5.0 20210514 (Red "
-                                            "Hat 8.5.0-20)"):
-            with pytest.raises(RuntimeError) as err:
-                mpicc.get_version()
-            assert ("Different version for compiler 'Gcc - gcc: gcc' (8.5.0) "
-                    "and compiler wrapper 'Mpicc - mpicc-gcc: mpicc' (8.6.0)"
-                    in str(err.value))
-
-
-def test_compiler_wrapper_version_compiler_unavailable():
-    '''Checks the behaviour if the wrapped compiler is not available.
-    The wrapper should then report an empty result.
-    '''
->>>>>>> c84977ff
-
-    assert fake_process.call_count(compiler_version) == 1
-    assert fake_process.call_count(wrapper_version) == 1
-
-
-def test_version_consistency(stub_c_compiler: CCompiler,
-                             fake_process: FakeProcess) -> None:
-    """
-    Tests that the compiler wrapper and compiler must report the
-    same version number:
-    """
-    compiler_version = ['scc', '--version']
-    fake_process.register(compiler_version, stdout='1.2.3')
-    wrapper_version = ['mpicc', '--version']
-    fake_process.register(wrapper_version, stdout='4.5.6')
+    fake_process.register(['scc', '--version'], stdout='1.2.3')
+    fake_process.register(['mpicc', '--version'], stdout='4.5.6')
 
     mpicc = Mpicc(stub_c_compiler)
     with raises(RuntimeError) as err:
         mpicc.get_version()
-    assert str(err.value) \
-        == "Different version for compiler " \
-           "'CCompiler - some C compiler: scc' (1.2.3) " \
-           "and compiler wrapper 'Mpicc(some C compiler)' (4.5.6)."
-
-
-def test_version_compiler_unavailable(fake_process: FakeProcess) -> None:
-    """
-    Tests missing wrapped compiler.
-    The wrapper should report an empty result.
-    """
-    compiler_version = ['scc', '--version']
-    fake_process.register(compiler_version, callback=not_found_callback)
-
-    compiler = CCompiler("Some C compiler", 'scc', 'some', r'([\d.]+)')
-    mpicc = Mpicc(compiler)
-
-    with raises(RuntimeError) as err:
-        mpicc.get_version()
-    assert str(err.value).startswith("Cannot get version of wrapped compiler")
-    assert fake_process.call_count(compiler_version) == 1
+    assert str(err.value) == ("Different version for compiler "
+                              "'CCompiler - some C compiler: scc' (1.2.3) and "
+                              "compiler wrapper 'Mpicc - mpicc-some C "
+                              "compiler: mpicc' (4.5.6).")
+
+
+def test_version_compiler_unavailable(stub_c_compiler: CCompiler,
+                                      fake_process: FakeProcess) -> None:
+    """
+    Tests availability check when wrapped compiler is missing.
+    """
+    fake_process.register(['scc', '--version'], callback=not_found_callback)
+    fake_process.register(['mpicc', '--version'], stdout='1.2.3')
+    mpicc = Mpicc(stub_c_compiler)
+    with raises(RuntimeError) as err:
+        assert mpicc.get_version() == ""
+    assert str(err.value) == ("Cannot get version of wrapped compiler "
+                              "'CCompiler - some C compiler: scc")
 
 
 def test_compiler_is_available_ok(stub_c_compiler: CCompiler,
                                   fake_process: FakeProcess) -> None:
     """
-    Tests availability check in success conditions.
-
-    ToDo: Messing with "private" state.
-    """
-    compiler_command = ['scc', '--version']
-    fake_process.register(compiler_command, stdout='1.2.3')
-    wrapper_command = ['mpicc', '--version']
-    fake_process.register(wrapper_command, stdout='1.2.3')
+    Tests availability check when everything is okay.
+    """
+    fake_process.register(['scc', '--version'], stdout='1.2.3')
+    fake_process.register(['mpicc', '--version'], stdout='1.2.3')
     mpicc = Mpicc(stub_c_compiler)
 
     # Just make sure we get the right object:
     assert isinstance(mpicc, CompilerWrapper)
-    assert mpicc.is_available
-
-    # Test that the value is indeed cached:
-    assert mpicc._is_available
-    # Due to caching there should only be one call to check_avail
-    assert fake_process.call_count(compiler_command) == 1
-    assert fake_process.call_count(wrapper_command) == 1
-
-
-def test_compiler_is_available_no_version(fake_process: FakeProcess) -> None:
-    """
-    Tests invalid version makes compielr unavailable.
-    """
-    fake_process.register(['scc', '--version'], stdout='bad version number')
-    mpicc = Mpicc(CCompiler("Some C compiler", 'scc', 'some', r'([\d.]+)'))
+    assert mpicc.is_available is True
+
+
+def test_compiler_is_available_no_version(stub_c_compiler: CCompiler,
+                                          fake_process: FakeProcess) -> None:
+    """
+    Make sure a compiler that does not return a valid version
+    is marked as not available.
+    """
+    fake_process.register(['scc', '--version'], callback=not_found_callback)
+    mpicc = Mpicc(stub_c_compiler)
+    # Now test if get_version raises an error
     assert not mpicc.is_available
 
+    fake_process.register(['scc', '--version'], stdout='1.2.3')
+    fake_process.register(['mpicc', '--version'], callback=not_found_callback)
+    assert not mpicc.is_available
+
 
 def test_compiler_hash(fake_process: FakeProcess) -> None:
     """
     Test the hash functionality.
     """
-    fake_process.register(['scc', '--version'], stdout='567.0')
-    mpicc1 = CCompiler("Some C compiler", 'scc', 'some', r'([\d.]+)')
-
+    fake_process.register(['tcc', '--version'], stdout='5.6.7')
+    fake_process.register(['mpicc', '--version'], stdout='5.6.7')
+    cc1 = CCompiler('test C compiler', 'tcc', 'test',
+                    version_regex=r'([\d.]+)')
+    mpicc1 = Mpicc(cc1)
     hash1 = mpicc1.get_hash()
-    assert hash1 == 5574914495
+    assert hash1 == 5730248176
 
     # A change in the version number must change the hash:
-    fake_process.register(['scc', '--version'], stdout='89.0')
-    mpicc2 = CCompiler("Some C compiler", 'scc', 'some', r'([\d.]+)')
+    fake_process.register(['tcc', '--version'], stdout='8.9')
+    fake_process.register(['mpicc', '--version'], stdout='8.9')
+    cc2 = CCompiler('test C compiler', 'tcc', 'test',
+                    version_regex=r'([\d.]+)')
+    mpicc2 = Mpicc(cc2)
     hash2 = mpicc2.get_hash()
     assert hash2 != hash1
 
     # A change in the name with the original version number
     # 567) must change the hash again:
-    fake_process.register(['scc', '--version'], stdout='567.0')
-    mpicc3 = CCompiler("Some other C compiler", 'scc', 'some', r'([\d.]+)')
+    fake_process.register(['tcc', '--version'], stdout='5.6.7')
+    fake_process.register(['mpicc', '--version'], stdout='5.6.7')
+    cc3 = CCompiler('New test C compiler', 'tcc', 'test',
+                    version_regex=r'([\d.]+)')
+    mpicc3 = Mpicc(cc3)
     hash3 = mpicc3.get_hash()
     assert hash3 not in (hash1, hash2)
 
     # A change in the name with the modified version number
     # must change the hash again:
-    fake_process.register(['scc', '--version'], stdout='89.0')
-    mpicc4 = CCompiler("Some other C compiler", 'scc', 'some', r'([\d.]+)')
+    fake_process.register(['tcc', '--version'], stdout='8.9')
+    fake_process.register(['mpicc', '--version'], stdout='8.9')
+    cc4 = CCompiler('New test C compiler', 'tcc', 'test',
+                    version_regex=r'([\d.]+)')
+    mpicc4 = Mpicc(cc4)
     hash4 = mpicc4.get_hash()
     assert hash4 not in (hash1, hash2, hash3)
 
 
-def test_fortran_syntax_only() -> None:
-    """
-    Tests handling of syntax only flags in wrapper.
-    """
-    compiler = FortranCompiler('Some Fortran compiler', 'sfc', 'some', r'([\d.]+)',
-                               syntax_only_flag='-sax')
-    mpif90 = Mpif90(compiler)
+def test_syntax_only(stub_c_compiler: CCompiler,
+                     subproc_record: ExtendedRecorder) -> None:
+    """
+    Tests handling of syntax only flags in wrapper. In case of testing
+    syntax only for a C compiler an exception must be raised.
+    """
+    fc = FortranCompiler('test Fortran', 'tfc', 'test', r'[\d.]+',
+                         syntax_only_flag='-syntax')
+    mpif90 = Mpif90(fc)
+
     assert mpif90.has_syntax_only
 
-
-def test_c_syntax_only(stub_c_compiler: CCompiler) -> None:
-    """
-    Tests attempt to use "syntax only" on C compiler is rejected.
-    """
     mpicc = Mpicc(stub_c_compiler)
     with raises(RuntimeError) as err:
         _ = mpicc.has_syntax_only
     assert str(err.value) == "Compiler 'some C compiler' has no has_syntax_only."
 
 
-def test_fortran_module_output(stub_fortran_compiler: FortranCompiler) -> None:
-    """
-    Tests handling of module output_flags in a wrapper.
+def test_module_output(stub_fortran_compiler: FortranCompiler,
+                       stub_c_compiler: CCompiler,
+                       subproc_record: ExtendedRecorder) -> None:
+    """
+    Tests handling of module output_flags in a wrapper. In case of testing
+    this with a C compiler, an exception must be raised.
+
+    Todo: Monkeying with internal state.
     """
     mpif90 = Mpif90(stub_fortran_compiler)
     mpif90.set_module_output_path(Path("/somewhere"))
-    assert mpif90.compiler._module_output_path == "/somewhere"  # type: ignore[attr-defined]
-
-
-def test_c_module_output(stub_c_compiler: CCompiler) -> None:
-    """
-    Tests Wrapped C compiler rejects Fortran module arguments.
-    """
+
+    assert stub_fortran_compiler._module_output_path == "/somewhere"
+
     mpicc = Mpicc(stub_c_compiler)
     with raises(RuntimeError) as err:
         mpicc.set_module_output_path(Path("/tmp"))
-    assert str(err.value) == "Compiler 'some C compiler' " \
-                             "has no 'set_module_output_path' function."
-
-
-def test_module_output_c():
-    """
-    Tests handling of module destination argument. This only applies to
-    Fortran compilers.
-    """
-    compiler = CCompiler('some compiler', Path('compiler'), 'some',
-                         r'([\d.]+)')
-    wrapper = CompilerWrapper('some wrapper', 'swrap', compiler)
-
-    with raises(RuntimeError) as err:
-        wrapper.set_module_output_path("/tmp")
-    assert str(err.value).startswith(
-        "Compiler 'some compiler' has no 'set_module_output_path' function"
-    )
-
-
-def test_fortran_with_add_args(fake_process: FakeProcess) -> None:
-    """
-    Tests management of Fortran compiler arguments by wrapper.
-    """
-    command = ['wrapf', '-c', "-O3", '-sox', '-J', '/module_out',
-               'a.f90', '-o', 'a.o']
-    fake_process.register(command)
-
-    compiler = FortranCompiler('some fortran', 'sfort', 'some',
-                               r'([\d.]+)', module_folder_flag='-J',
-                               syntax_only_flag='-sox')
-    wrapper = CompilerWrapper('some fortran wrapper', 'wrapf', compiler)
-    wrapper.set_module_output_path(Path("/module_out"))
+    assert str(err.value) == ("Compiler 'some C compiler' has "
+                              "no 'set_module_output_path' function.")
+
+
+def test_fortran_with_add_args(stub_fortran_compiler: FortranCompiler,
+                               subproc_record: ExtendedRecorder) -> None:
+    """
+    Tests that additional arguments are handled as expected in
+    a wrapper.
+    """
+    mpif90 = Mpif90(stub_fortran_compiler)
+    mpif90.set_module_output_path(Path('/module_out'))
+
     with warns(UserWarning, match="Removing managed flag"):
-        wrapper.compile_file(Path("a.f90"), Path("a.o"),
-                             add_flags=["-J/b", "-O3"], openmp=False,
-                             syntax_only=True)
-    # Notice that "-J/b" has been removed
-
-
-def test_fortran_with_add_args_openmp(fake_process: FakeProcess) -> None:
-    """
-    Tests Fortran compiler refuses Fortran compiler arguments and flags
-    duplicate OpenMP argument.
-    """
-    command = ['wrapf', '-c', '-omp', '-omp', '-O3', '-sox',
-               '-mod', '/module_out', 'a.f90', '-o', 'a.o']
-    fake_process.register(command)
-    compiler = FortranCompiler('some fortran', 'sfort', 'some',
-                               r'([\d.]+)', openmp_flag='-omp',
-                               syntax_only_flag='-sox', module_folder_flag='-mod')
-    wrapper = CompilerWrapper('some fortran wrapper', 'wrapf', compiler)
-    wrapper.set_module_output_path(Path("/module_out"))
+        mpif90.compile_file(Path("a.f90"), Path('a.o'),
+                            add_flags=["-mods", "/b", "-O3"],
+                            openmp=False)
+    # Notice that "-mods /b" has been removed
+    assert subproc_record.invocations() == [
+        ['mpif90', '-c', "-O3", '-mods', '/module_out', 'a.f90', '-o', 'a.o']
+    ]
+    assert subproc_record.extras()[0]['cwd'] == '.'
+
+
+def test_fortran_unnecessary_openmp(stub_fortran_compiler: FortranCompiler,
+                                    subproc_record: ExtendedRecorder) -> None:
+    """
+    Tests that additional arguments are handled as expected in
+    a wrapper if also the openmp flags are specified.
+    """
+    mpif90 = Mpif90(stub_fortran_compiler)
+    mpif90.set_module_output_path(Path('/module_out'))
+
     with warns(UserWarning,
                match="explicitly provided. OpenMP should be "
                      "enabled in the BuildConfiguration"):
-        wrapper.compile_file(Path("a.f90"), Path("a.o"),
-                             add_flags=["-omp", "-O3"],
-                             openmp=True, syntax_only=True)
-
-    assert call_list(fake_process) == [command]
-
-
-def test_c_with_add_args(subproc_record: ExtendedRecorder) -> None:
-    """
-    Tests additional arguments are handled as expected by a compiler wrapper.
-    Also verify that requesting Fortran-specific options like syntax-only with
-    the C compiler raises a runtime error.
-    """
-    compiler = CCompiler('some c', 'sc', 'some', r'([\d.]+)',
-                         openmp_flag='-omp')
-    wrapper = CompilerWrapper('some c wrapper', 'wrapc', compiler)
-
-    wrapper.compile_file(Path("a.f90"), Path("a.o"), openmp=False,
-                         add_flags=["-O3"])
+        mpif90.compile_file(Path("a.f90"), Path('a.o'),
+                            add_flags=["-omp", "-O3"],
+                            openmp=True)
+    assert subproc_record.invocations() == [
+        ['mpif90', '-c', '-omp', '-omp', '-O3', '-mods', '/module_out',
+         'a.f90', '-o', 'a.o']
+    ]
+    assert subproc_record.extras()[0]['cwd'] == '.'
+
+
+def test_c_with_add_args(stub_c_compiler: CCompiler,
+                         subproc_record: ExtendedRecorder) -> None:
+    """
+    Tests that additional arguments are handled as expected in a
+    compiler wrapper. Also verify that requesting Fortran-specific options
+    like syntax-only with the C compiler raises a runtime error.
+    """
+    mpicc = Mpicc(stub_c_compiler)
+
+    # Normal invoke of the C compiler, make sure add_flags are
+    # passed through:
+    mpicc.compile_file(Path("a.f90"), Path('a.o'), openmp=False,
+                       add_flags=["-O3"])
 
     # Invoke C compiler with syntax-only flag (which is only supported
     # by Fortran compilers), which should raise an exception.
     with raises(RuntimeError) as err:
-        wrapper.compile_file(Path("a.f90"), Path("a.o"), openmp=False,
-                             add_flags=["-O3"], syntax_only=True)
-    assert str(err.value).startswith(
-        "Syntax-only cannot be used with compiler 'some c wrapper'.")
+        mpicc.compile_file(Path("a.f90"), Path('a.o'), openmp=False,
+                           add_flags=["-O3"], syntax_only=True)
+    assert str(err.value) == "Syntax-only cannot be used with compiler 'mpicc-some C compiler'."
 
     # Check that providing the openmp flag in add_flag raises a warning:
     with warns(UserWarning,
                match="explicitly provided. OpenMP should be "
                      "enabled in the BuildConfiguration"):
-        wrapper.compile_file(Path("a.f90"), Path("a.o"),
-                             add_flags=["-omp", "-O3"],
-                             openmp=True)
-
-
-def test_arguments_independent(fake_process: FakeProcess) -> None:
-    """
-    Tests arguments set in the base compiler and the wrapper are independent
-    of each other.
-    """
-    compiler = CCompiler('Some C compiler', 'scc', 'some', r'([\d.]+)',
-                         openmp_flag='-omp')
-    mpicc = Mpicc(compiler)
-    assert compiler.flags == []
-    assert mpicc.flags == []
-    compiler.add_flags(["-a", "-b"])
-    assert compiler.flags == ["-a", "-b"]
-    assert mpicc.flags == []
-    assert mpicc.openmp_flag == compiler.openmp_flag
-
-    # Test  a compiler wrapper correctly queries the wrapper compiler for
-    # openmp flag: Set the wrapper to have no _openmp_flag (which is
-    # actually the default, since the wrapper never sets its own flag), but
-    # gcc does have a flag, so mpicc should report that is supports openmp.
-    # mpicc.openmp calls openmp of its base class (Compiler), which queries
-    # if an openmp flag is defined. This query must go to the openmp property,
-    # since the wrapper overwrites this property to return the wrapped
-    # compiler's flag (and not the wrapper's flag, which would not be defined)
-    #
-    # ToDo: Monkeying with "private" state.
-    #
-    mpicc._openmp_flag = ""
-    assert mpicc._openmp_flag == ""
-    assert mpicc.openmp
+        mpicc.compile_file(Path("a.f90"), Path('a.o'),
+                           add_flags=["-omp", "-O3"],
+                           openmp=True)
+
+        assert subproc_record.invocations() == [
+            ['mpicc', '-c', "-O3", 'a.f90', '-o', 'a.o'],
+            ['mpicc', '-c', '-omp', '-omp', '-O3', 'a.f90', '-o', 'a.o']
+        ]
+        assert subproc_record.extras()[0]['cwd'] == '.'
+        assert subproc_record.extras()[1]['cwd'] == '.'
+
+
+def test_flags_independent(stub_c_compiler: CCompiler,
+                           subproc_record: ExtendedRecorder) -> None:
+    """
+    Tests that flags set in the base compiler will be accessed in the
+    wrapper, but not the other way round.
+    """
+    wrapper = Mpicc(stub_c_compiler)
+
+    assert stub_c_compiler.flags == []
+    assert wrapper.flags == []
+
+    stub_c_compiler.add_flags(["-a", "-b"])
+    assert stub_c_compiler.flags == ["-a", "-b"]
+    assert wrapper.flags == []
+    assert wrapper.openmp_flag == stub_c_compiler.openmp_flag
 
     # Adding flags to the wrapper should not affect the wrapped compiler:
-    mpicc.add_flags(["-d", "-e"])
-    assert compiler.flags == ["-a", "-b"]
-    # And the compiler wrapper should reports the wrapped compiler's flag
-    # followed by the wrapper flag (i.e. the wrapper flag can therefore
-    # overwrite the wrapped compiler's flags)
-    assert mpicc.flags == ["-d", "-e"]
-
-
-def test_c_args_with_add_arg(stub_c_compiler: CCompiler,
-                             fake_process: FakeProcess,
-                             monkeypatch) -> None:
-    """
-    Tests arguments set against the base compiler manifest in the wrapper
-    even when additional arguments are specified.
-    """
-    command = ['mpicc', '-a', '-b', '-c', '-d', '-e', '-f',
-               'a.f90', '-o', 'a.o']
-    fake_process.register(command)
-
-    monkeypatch.delenv('CFLAGS', raising=False)
-    mpicc = Mpicc(stub_c_compiler)
+    wrapper.add_flags(["-d", "-e"])
+    assert stub_c_compiler.flags == ["-a", "-b"]
+    # And the compiler wrapper should report only its own flags.
+    assert wrapper.flags == ["-d", "-e"]
+
+
+def test_args_with_add_arg(stub_c_compiler: CCompiler,
+                           subproc_record: ExtendedRecorder) -> None:
+    """
+    Tests that flags set in the base compiler will be accessed in the
+    wrapper if also additional flags are specified.
+    """
+    wrapper = CompilerWrapper('warpper', 'wrp', stub_c_compiler)
     stub_c_compiler.add_flags(["-a", "-b"])
-    mpicc.add_flags(["-d", "-e"])
-
-    # Check that the flags are assembled in the right order in the
-    # actual compiler call: first the wrapper compiler flag, then
-    # the wrapper flag, then additional flags
-    mpicc.compile_file(Path("a.f90"), Path("a.o"), add_flags=["-f"],
-                       openmp=False)
-    assert call_list(fake_process) == [command]
-
-
-def test_arguments_without_add_arg(stub_c_compiler: CCompiler,
-                                   fake_process: FakeProcess,
-                                   monkeypatch) -> None:
-    """
-    Tests arguments set against the base compiler will be set for the wrapper
-    when no additional flags are specified.
-    """
-    command = ['mpicc', '-a', '-b', '-c', '-d', '-e', 'a.f90', '-o', 'a.o']
-    fake_process.register(command)
-
-    monkeypatch.delenv('CFLAGS', raising=False)
-    mpicc = Mpicc(stub_c_compiler)
+    wrapper.add_flags(["-d", "-e"])
+
+    wrapper.compile_file(Path("a.f90"), Path('a.o'), add_flags=["-f"],
+                         openmp=True)
+    assert subproc_record.invocations() == [
+        ['wrp', "-a", "-b", "-c", "-omp", "-d", "-e", "-f",
+         "a.f90", "-o", 'a.o']
+    ]
+    assert subproc_record.extras()[0]['cwd'] == '.'
+
+
+def test_args_without_add_arg(stub_c_compiler: CCompiler,
+                              subproc_record: ExtendedRecorder) -> None:
+    """
+    Tests that flags set in the base compiler will be accessed in the
+    wrapper if no additional flags are specified.
+    """
+    wrapper = CompilerWrapper('wrapper', 'wrp', compiler=stub_c_compiler)
+
     stub_c_compiler.add_flags(["-a", "-b"])
-    mpicc.add_flags(["-d", "-e"])
-    # Check that the flags are assembled in the right order in the
-    # actual compiler call: first the wrapper compiler flag, then
-    # the wrapper flag, then additional flags
-    # Test if no add_flags are specified:
-    mpicc.compile_file(Path("a.f90"), Path("a.o"), openmp=False)
-    assert call_list(fake_process) == [command]
-
-
-def test_compiler_wrapper_mpi_gcc():
-    '''Tests the MPI enables gcc class.'''
-    mpi_gcc = Mpicc(Gcc())
-    assert mpi_gcc.name == "mpicc-gcc"
-    assert str(mpi_gcc) == "Mpicc - mpicc-gcc: mpicc"
-    assert isinstance(mpi_gcc, CompilerWrapper)
-    assert mpi_gcc.category == Category.C_COMPILER
-    assert mpi_gcc.mpi
-    assert mpi_gcc.suite == "gnu"
-
-
-def test_compiler_wrapper_mpi_gfortran():
-    '''Tests the MPI enabled gfortran class.'''
-    mpi_gfortran = Mpif90(Gfortran())
-    assert mpi_gfortran.name == "mpif90-gfortran"
-    assert str(mpi_gfortran) == "Mpif90 - mpif90-gfortran: mpif90"
-    assert isinstance(mpi_gfortran, CompilerWrapper)
-    assert mpi_gfortran.category == Category.FORTRAN_COMPILER
-    assert mpi_gfortran.mpi
-    assert mpi_gfortran.suite == "gnu"
-
-
-def test_compiler_wrapper_mpi_icc():
-    '''Tests the MPI enabled icc class.'''
-    mpi_icc = Mpicc(Icc())
-    assert mpi_icc.name == "mpicc-icc"
-    assert str(mpi_icc) == "Mpicc - mpicc-icc: mpicc"
+    wrapper.add_flags(["-d", "-e"])
+
+    wrapper.compile_file(Path("a.f90"), Path('a.o'), openmp=True)
+    assert subproc_record.invocations() == [['wrp', "-a", "-b", "-c", "-omp",
+                                             "-d", "-e", "a.f90", "-o", 'a.o']]
+    assert subproc_record.extras()[0]['cwd'] == '.'
+
+
+def test_mpi_c(stub_c_compiler: CCompiler) -> None:
+    """
+    Tests the MPI enabled icc class.
+    """
+    mpi_icc = Mpicc(stub_c_compiler)
+    assert mpi_icc.name == "mpicc-some C compiler"
+    assert str(mpi_icc) == "Mpicc - mpicc-some C compiler: mpicc"
     assert isinstance(mpi_icc, CompilerWrapper)
     assert mpi_icc.category == Category.C_COMPILER
     assert mpi_icc.mpi
-    assert mpi_icc.suite == "intel-classic"
-
-
-def test_compiler_wrapper_mpi_ifort():
-    '''Tests the MPI enabled ifort class.'''
-    mpi_ifort = Mpif90(Ifort())
-    assert mpi_ifort.name == "mpif90-ifort"
-    assert str(mpi_ifort) == "Mpif90 - mpif90-ifort: mpif90"
+    assert mpi_icc.suite == "stub"
+
+
+def test_mpi_fortran(stub_fortran_compiler: FortranCompiler) -> None:
+    """
+    Tests the MPI enabled ifort class.
+    """
+    mpi_ifort = Mpif90(stub_fortran_compiler)
+    assert mpi_ifort.name == "mpif90-some Fortran compiler"
+    assert str(mpi_ifort) == "Mpif90 - mpif90-some Fortran compiler: mpif90"
     assert isinstance(mpi_ifort, CompilerWrapper)
     assert mpi_ifort.category == Category.FORTRAN_COMPILER
     assert mpi_ifort.mpi
-    assert mpi_ifort.suite == "intel-classic"
-
-
-def test_compiler_wrapper_cray_icc():
-    '''Tests the Cray wrapper for icc.'''
-    craycc = CrayCcWrapper(Icc())
-    assert craycc.name == "craycc-icc"
-    assert str(craycc) == "CrayCcWrapper - craycc-icc: cc"
+    assert mpi_ifort.suite == "stub"
+
+
+def test_cray_c(stub_c_compiler: CCompiler) -> None:
+    """
+    Tests the Cray wrapper for gcc.
+    """
+    craycc = CrayCcWrapper(stub_c_compiler)
+    assert craycc.name == "craycc-some C compiler"
+    assert str(craycc) == "CrayCcWrapper - craycc-some C compiler: cc"
     assert isinstance(craycc, CompilerWrapper)
     assert craycc.category == Category.C_COMPILER
     assert craycc.mpi
-    assert craycc.suite == "intel-classic"
-
-
-def test_compiler_wrapper_cray_ifort():
-    '''Tests the Cray wrapper for ifort.'''
-    crayftn = CrayFtnWrapper(Ifort())
-    assert crayftn.name == "crayftn-ifort"
-    assert str(crayftn) == "CrayFtnWrapper - crayftn-ifort: ftn"
+    assert craycc.suite == "stub"
+
+
+def test_cray_fortran(stub_fortran_compiler: FortranCompiler) -> None:
+    """
+    Tests the Cray wrapper for gfortran.
+    """
+    crayftn = CrayFtnWrapper(stub_fortran_compiler)
+    assert crayftn.name == "crayftn-some Fortran compiler"
+    assert str(crayftn) == "CrayFtnWrapper - crayftn-some Fortran compiler: ftn"
     assert isinstance(crayftn, CompilerWrapper)
     assert crayftn.category == Category.FORTRAN_COMPILER
     assert crayftn.mpi
-    assert crayftn.suite == "intel-classic"
-
-
-def test_compiler_wrapper_cray_gcc():
-    '''Tests the Cray wrapper for gcc.'''
-    craycc = CrayCcWrapper(Gcc())
-    assert craycc.name == "craycc-gcc"
-
-    assert str(craycc) == "CrayCcWrapper - craycc-gcc: cc"
-    assert isinstance(craycc, CompilerWrapper)
-    assert craycc.category == Category.C_COMPILER
-    assert craycc.mpi
-    assert craycc.suite == "gnu"
-
-
-def test_compiler_wrapper_cray_gfortran():
-    '''Tests the Cray wrapper for gfortran.'''
-    crayftn = CrayFtnWrapper(Gfortran())
-    assert crayftn.name == "crayftn-gfortran"
-    assert str(crayftn) == "CrayFtnWrapper - crayftn-gfortran: ftn"
-    assert isinstance(crayftn, CompilerWrapper)
-    assert crayftn.category == Category.FORTRAN_COMPILER
-    assert crayftn.mpi
-    assert crayftn.suite == "gnu"+    assert crayftn.suite == "stub"