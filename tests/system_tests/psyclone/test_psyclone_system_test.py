# ##############################################################################
#  (c) Crown copyright Met Office. All rights reserved.
#  For further details please refer to the file COPYRIGHT
#  which you should have received as part of this distribution
# ##############################################################################
import filecmp
import shutil
from os import unlink
from pathlib import Path
from unittest import mock

import pytest

from fab.build_config import BuildConfig
from fab.parse.x90 import X90Analyser, AnalysedX90
from fab.steps.cleanup_prebuilds import cleanup_prebuilds
from fab.steps.find_source_files import find_source_files
from fab.steps.grab.folder import grab_folder
from fab.steps.preprocess import preprocess_fortran
<<<<<<< HEAD
from fab.steps.psyclone import (_analyse_x90s, _analyse_kernels,
                                make_parsable_x90, preprocess_x90,
                                psyclone)
from fab.tools import ToolBox, Psyclone
=======
from fab.steps.psyclone import _analyse_x90s, _analyse_kernels, make_parsable_x90, preprocess_x90, \
                               psyclone, tool_available, run_psyclone
>>>>>>> 83f8726e
from fab.util import file_checksum

SAMPLE_KERNEL = Path(__file__).parent / 'kernel.f90'

# this x90 has "name=" keywords and is not parsable fortran
SAMPLE_X90 = Path(__file__).parent / 'algorithm.x90'

# this is the sanitised version, with the name keywords removed, so it is parsable fortran
EXPECT_PARSABLE_X90 = Path(__file__).parent / 'expect.parsable_x90'

# the name keywords which are removed from the x90
NAME_KEYWORDS = ['name a', 'name b', 'name c', 'name d', 'name e', 'name f']


# todo: Tidy up the test data in here. There are two sample projects, one not even in its own subfolder.
#       Make the skeleton sample call more than one kernel.
#       Make the skeleton sample include a big X90 and a little x90.


def test_make_parsable_x90(tmp_path):
    # turn x90 into parsable fortran by removing the name keyword from calls to invoke
    grab_x90_path = SAMPLE_X90
    input_x90_path = tmp_path / grab_x90_path.name
    shutil.copy(grab_x90_path, input_x90_path)

    parsable_x90_path = make_parsable_x90(input_x90_path)

    x90_analyser = X90Analyser()
    with BuildConfig('proj', ToolBox(), fab_workspace=tmp_path) as config:
        x90_analyser._config = config  # todo: code smell
        x90_analyser.run(parsable_x90_path)

    # ensure the files are as expected
    assert filecmp.cmp(parsable_x90_path, EXPECT_PARSABLE_X90)

    # make_parsable_x90() puts its output file next to the source.
    # Because we're reading sample code from our Fab git repos,
    # we don't want to leave this test output in our working copies, so delete it.
    # Otherwise, it'll appear in the output from `git status`.
    unlink(parsable_x90_path)


class TestX90Analyser():

    expected_analysis_result = AnalysedX90(
        fpath=EXPECT_PARSABLE_X90,
        file_hash=3906123776,
        kernel_deps={'kernel_one_type', 'kernel_two_type'})

    def run(self, tmp_path):
        parsable_x90_path = self.expected_analysis_result.fpath
        x90_analyser = X90Analyser()
        with BuildConfig('proj', ToolBox(), fab_workspace=tmp_path) as config:
            x90_analyser._config = config
            analysed_x90, _ = x90_analyser.run(parsable_x90_path)  # type: ignore
            # don't delete the prebuild
            cleanup_prebuilds(config, n_versions=999)

        return analysed_x90

    def test_vanilla(self, tmp_path):
        analysed_x90 = self.run(tmp_path)
        assert analysed_x90 == self.expected_analysis_result

    def test_prebuild(self, tmp_path):
        self.run(tmp_path)

        # Run it a second time, ensure it's not re-processed and still gives the correct result
        with mock.patch('fab.parse.x90.X90Analyser.walk_nodes') as mock_walk:
            analysed_x90 = self.run(tmp_path)
        mock_walk.assert_not_called()
        assert analysed_x90 == self.expected_analysis_result


class Test_analysis_for_x90s_and_kernels(object):

    def test_analyse(self, tmp_path):
<<<<<<< HEAD
        with BuildConfig('proj', fab_workspace=tmp_path,
                         tool_box=ToolBox()) as config:
=======
        with BuildConfig('proj', fab_workspace=tmp_path) as config:
>>>>>>> 83f8726e
            analysed_x90 = _analyse_x90s(config, x90s=[SAMPLE_X90])
            all_kernel_hashes = _analyse_kernels(config, kernel_roots=[Path(__file__).parent])

        # analysed_x90
        assert analysed_x90 == {
            SAMPLE_X90: AnalysedX90(
                fpath=SAMPLE_X90.with_suffix('.parsable_x90'),
                file_hash=file_checksum(SAMPLE_X90).file_hash,
                kernel_deps={'kernel_one_type', 'kernel_two_type'})}

        # all_kernel_hashes
        assert all_kernel_hashes == {
            'kernel_one_type': 2915127408,
            'kernel_two_type': 3793991362,
            'kernel_three_type': 319981435,
            'kernel_four_type': 1427207736,
        }


@pytest.mark.skipif(not Psyclone().is_available, reason="psyclone cli tool not available")
class TestPsyclone():
    """
    Basic run of the psyclone step.

    """
    @pytest.fixture
    def config(self, tmp_path):
        config = BuildConfig('proj', ToolBox(), fab_workspace=tmp_path,
                             multiprocessing=False)
        return config

    def steps(self, config):
        here = Path(__file__).parent
        grab_folder(config, here / 'skeleton')
        find_source_files(config)
        preprocess_fortran(config, common_flags=['-P'])

        preprocess_x90(config)
        # todo: it's easy to forget that we need to find the f90 not the F90.
        #       it manifests as an error, a missing kernel hash.
        #       Perhaps add validation, warn if it's not in the build_output folder?
        psyclone(config, kernel_roots=[
            config.build_output / 'kernel',
            # this second folder is just to test the multiple folders code, which was bugged. There's no kernels there.
            Path(__file__).parent / 'skeleton/algorithm',
        ])

    def test_run(self, config):
        # if these files exist after the run then we know:
        #   a) the expected files were created
        #   b) the prebuilds were protected from automatic cleanup
        expect_prebuild_files = [
            # Expect these prebuild files
            # The kernel hash differs between fpp and cpp, so just use wildcards.
            'algorithm_mod.*.an',  # x90 analysis result
            'my_kernel_mod.*.an',  # kernel analysis results
            'algorithm_mod.*.f90',  # prebuild
            'algorithm_mod_psy.*.f90',  # prebuild
        ]

        expect_build_files = [
            # there should be an f90 and a _psy.f90 built from the x90
            'algorithm/algorithm_mod.f90',
            'algorithm/algorithm_mod_psy.f90',
        ]

        # Glob returns a generator, which can't simply be tested if it's empty.
        # So use a list instead:
        assert all(list(config.prebuild_folder.glob(f)) == [] for f in expect_prebuild_files)
        assert all(list(config.build_output.glob(f)) == [] for f in expect_build_files)
        with config, pytest.warns(UserWarning, match="no transformation script specified"):
            self.steps(config)
        assert all(list(config.prebuild_folder.glob(f)) != [] for f in expect_prebuild_files)
        assert all(list(config.build_output.glob(f)) != [] for f in expect_build_files)

    def test_prebuild(self, tmp_path, config):
        with config, pytest.warns(UserWarning, match="no transformation script specified"):
            self.steps(config)

        # make sure no work gets done the second time round
        with mock.patch('fab.parse.x90.X90Analyser.walk_nodes') as mock_x90_walk, \
                mock.patch('fab.parse.fortran.FortranAnalyser.walk_nodes') as mock_fortran_walk, \
                mock.patch('fab.tools.psyclone.Psyclone.process') as mock_run, \
                config, pytest.warns(UserWarning, match="no transformation script specified"):
            self.steps(config)

        mock_x90_walk.assert_not_called()
        mock_fortran_walk.assert_not_called()
        mock_run.assert_not_called()


class TestTransformationScript(object):
    """
    Check whether transformation script is called with x90 file once
    and whether transformation script is passed to psyclone after '-s'.

    """
    def test_transformation_script(self):
<<<<<<< HEAD
        psyclone = Psyclone()
        mock_transformation_script = mock.Mock(return_value=__file__)
        with mock.patch('fab.tools.psyclone.Psyclone.run') as mock_run_command:
            mock_transformation_script.return_value = Path(__file__)
            psyclone.process(api="dynamo0.3",
                             x90_file=Path(__file__),
                             psy_file=Path(__file__),
                             alg_file=Path(__file__),
                             kernel_roots=[],
                             transformation_script=mock_transformation_script,
                             additional_parameters=[],
                             config=None,  # type: ignore[arg-type]
                             )
=======
        mock_transformation_script = mock.Mock(return_value=__file__)
        with mock.patch('fab.steps.psyclone.run_command') as mock_run_command:
            mock_transformation_script.return_value = Path(__file__)
            run_psyclone(generated=Path(__file__),
                         modified_alg=Path(__file__),
                         x90_file=Path(__file__),
                         kernel_roots=[],
                         transformation_script=mock_transformation_script,
                         cli_args=[],
                         config=None,  # type: ignore[arg-type]
                         )
>>>>>>> 83f8726e

            # check whether x90 is passed to transformation_script
            mock_transformation_script.assert_called_once_with(Path(__file__), None)
            # check transformation_script is passed to psyclone command with '-s'
<<<<<<< HEAD
            mock_run_command.assert_called_with(
                additional_parameters=['-api', 'dynamo0.3', '-l', 'all',
                                       '-opsy',  Path(__file__),
                                       '-oalg', Path(__file__),
                                       '-s', Path(__file__),
                                       __file__])
=======
            mock_run_command.assert_called_with(['psyclone', '-api', 'dynamo0.3',
                                                 '-l', 'all',
                                                 '-opsy', Path(__file__),
                                                 '-oalg', Path(__file__),
                                                 '-s', Path(__file__),
                                                 Path(__file__),
                                                 ])
>>>>>>> 83f8726e
<|MERGE_RESOLUTION|>--- conflicted
+++ resolved
@@ -17,15 +17,10 @@
 from fab.steps.find_source_files import find_source_files
 from fab.steps.grab.folder import grab_folder
 from fab.steps.preprocess import preprocess_fortran
-<<<<<<< HEAD
 from fab.steps.psyclone import (_analyse_x90s, _analyse_kernels,
                                 make_parsable_x90, preprocess_x90,
                                 psyclone)
 from fab.tools import ToolBox, Psyclone
-=======
-from fab.steps.psyclone import _analyse_x90s, _analyse_kernels, make_parsable_x90, preprocess_x90, \
-                               psyclone, tool_available, run_psyclone
->>>>>>> 83f8726e
 from fab.util import file_checksum
 
 SAMPLE_KERNEL = Path(__file__).parent / 'kernel.f90'
@@ -100,15 +95,11 @@
         assert analysed_x90 == self.expected_analysis_result
 
 
-class Test_analysis_for_x90s_and_kernels(object):
+class Test_analysis_for_x90s_and_kernels():
 
     def test_analyse(self, tmp_path):
-<<<<<<< HEAD
         with BuildConfig('proj', fab_workspace=tmp_path,
                          tool_box=ToolBox()) as config:
-=======
-        with BuildConfig('proj', fab_workspace=tmp_path) as config:
->>>>>>> 83f8726e
             analysed_x90 = _analyse_x90s(config, x90s=[SAMPLE_X90])
             all_kernel_hashes = _analyse_kernels(config, kernel_roots=[Path(__file__).parent])
 
@@ -200,57 +191,33 @@
         mock_run.assert_not_called()
 
 
-class TestTransformationScript(object):
+class TestTransformationScript():
     """
     Check whether transformation script is called with x90 file once
     and whether transformation script is passed to psyclone after '-s'.
 
     """
     def test_transformation_script(self):
-<<<<<<< HEAD
-        psyclone = Psyclone()
+        psyclone_tool = Psyclone()
         mock_transformation_script = mock.Mock(return_value=__file__)
         with mock.patch('fab.tools.psyclone.Psyclone.run') as mock_run_command:
             mock_transformation_script.return_value = Path(__file__)
-            psyclone.process(api="dynamo0.3",
-                             x90_file=Path(__file__),
-                             psy_file=Path(__file__),
-                             alg_file=Path(__file__),
-                             kernel_roots=[],
-                             transformation_script=mock_transformation_script,
-                             additional_parameters=[],
-                             config=None,  # type: ignore[arg-type]
-                             )
-=======
-        mock_transformation_script = mock.Mock(return_value=__file__)
-        with mock.patch('fab.steps.psyclone.run_command') as mock_run_command:
-            mock_transformation_script.return_value = Path(__file__)
-            run_psyclone(generated=Path(__file__),
-                         modified_alg=Path(__file__),
-                         x90_file=Path(__file__),
-                         kernel_roots=[],
-                         transformation_script=mock_transformation_script,
-                         cli_args=[],
-                         config=None,  # type: ignore[arg-type]
-                         )
->>>>>>> 83f8726e
+            psyclone_tool.process(api="dynamo0.3",
+                                  x90_file=Path(__file__),
+                                  psy_file=Path(__file__),
+                                  alg_file=Path(__file__),
+                                  kernel_roots=[],
+                                  transformation_script=mock_transformation_script,
+                                  additional_parameters=[],
+                                  config=None,  # type: ignore[arg-type]
+                                  )
 
             # check whether x90 is passed to transformation_script
             mock_transformation_script.assert_called_once_with(Path(__file__), None)
             # check transformation_script is passed to psyclone command with '-s'
-<<<<<<< HEAD
             mock_run_command.assert_called_with(
                 additional_parameters=['-api', 'dynamo0.3', '-l', 'all',
                                        '-opsy',  Path(__file__),
                                        '-oalg', Path(__file__),
                                        '-s', Path(__file__),
-                                       __file__])
-=======
-            mock_run_command.assert_called_with(['psyclone', '-api', 'dynamo0.3',
-                                                 '-l', 'all',
-                                                 '-opsy', Path(__file__),
-                                                 '-oalg', Path(__file__),
-                                                 '-s', Path(__file__),
-                                                 Path(__file__),
-                                                 ])
->>>>>>> 83f8726e
+                                       __file__])