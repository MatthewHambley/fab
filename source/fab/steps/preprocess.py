##############################################################################
# (c) Crown copyright Met Office. All rights reserved.
# For further details please refer to the file COPYRIGHT
# which you should have received as part of this distribution
##############################################################################
"""
Fortran and C Preprocessing.

"""
import logging
import os
import shutil
from dataclasses import dataclass
from pathlib import Path
from typing import Collection, List, Optional, Tuple

from fab.build_config import BuildConfig, FlagsConfig
from fab.constants import PRAGMAD_C
from fab.metrics import send_metric

from fab.util import log_or_dot_finish, input_to_output_fpath, log_or_dot, suffix_filter, Timer, by_type
from fab.tools import get_tool, run_command
from fab.steps import check_for_errors, run_mp, step
from fab.artefacts import ArtefactsGetter, SuffixFilter, CollectionGetter

logger = logging.getLogger(__name__)


@dataclass
class MpCommonArgs(object):
    """Common args for calling process_artefact() using multiprocessing."""
    config: BuildConfig
    output_suffix: str
    preprocessor: str
    flags: FlagsConfig
    name: str


def pre_processor(config: BuildConfig, preprocessor: str,
                  files: Collection[Path], output_collection, output_suffix,
                  common_flags: Optional[List[str]] = None,
                  path_flags: Optional[List] = None,
                  name="preprocess"):
    """
    Preprocess Fortran or C files.

    Uses multiprocessing, unless disabled in the config.

    :param config:
        The :class:`fab.build_config.BuildConfig` object where we can read settings
        such as the project workspace folder or the multiprocessing flag.
    :param preprocessor:
        The preprocessor executable.
    :param files:
        The files to preprocess.
    :param output_collection:
        The name of the output artefact collection.
    :param output_suffix:
        Suffix for output files.
    :param common_flags:
        Used to construct a :class:`~fab.config.FlagsConfig` object.
    :param path_flags:
        Used to construct a :class:`~fab.build_config.FlagsConfig` object.
    :param name:
        Human friendly name for logger output, with sensible default.

    """
    common_flags = common_flags or []
    flags = FlagsConfig(common_flags=common_flags, path_flags=path_flags)

    logger.info(f'preprocessor is {preprocessor}')

    logger.info(f'preprocessing {len(files)} files')

    # common args for the child process
    mp_common_args = MpCommonArgs(
        config=config,
        output_suffix=output_suffix,
        preprocessor=preprocessor,
        flags=flags,
        name=name,
    )

    # bundle files with common args
    mp_args = [(file, mp_common_args) for file in files]

    results = run_mp(config, items=mp_args, func=process_artefact)
    check_for_errors(results, caller_label=name)

    log_or_dot_finish(logger)
    config.artefact_store[output_collection] = list(by_type(results, Path))


def process_artefact(arg: Tuple[Path, MpCommonArgs]):
    """
    Expects an input file in the source folder.
    Writes the output file to the output folder, with a lower case extension.

    """
    fpath, args = arg

    with Timer() as timer:

        # output_fpath = input_to_output_fpath(config=self._config, input_path=fpath).with_suffix(self.output_suffix)
        output_fpath = input_to_output_fpath(config=args.config, input_path=fpath).with_suffix(args.output_suffix)

        # already preprocessed?
        # todo: remove reuse_artefacts eveywhere!
        if args.config.reuse_artefacts and output_fpath.exists():
            log_or_dot(logger, f'Preprocessor skipping: {fpath}')
        else:
            output_fpath.parent.mkdir(parents=True, exist_ok=True)

            command = [args.preprocessor]
            command.extend(args.flags.flags_for_path(path=fpath, config=args.config))
            command.append(str(fpath))
            command.append(str(output_fpath))

            log_or_dot(logger, 'PreProcessor running command: ' + ' '.join(command))
            try:
                run_command(command)
            except Exception as err:
                raise Exception(f"error preprocessing {fpath}:\n{err}")

    send_metric(args.name, str(fpath), {'time_taken': timer.taken, 'start': timer.start})
    return output_fpath


def get_fortran_preprocessor():
    """
    Identify the fortran preprocessor and any flags from the environment.

    Initially looks for the `FPP` environment variable, then tries to call the `fpp` and `cpp` command line tools.

    Returns the executable and flags.

    The returned flags will always include `-P` to suppress line numbers.
    This fparser ticket requests line number handling https://github.com/stfc/fparser/issues/390 .

    """
    fpp: Optional[str] = None
    fpp_flags: Optional[List[str]] = None

    try:
        fpp, fpp_flags = get_tool(os.getenv('FPP'))
        logger.info(f"The environment defined FPP as '{fpp}'")
    except ValueError:
        pass

    if not fpp:
        try:
            run_command(['which', 'fpp'])
            fpp, fpp_flags = 'fpp', ['-P']
            logger.info('detected fpp')
        except RuntimeError:
            # fpp not available
            pass

    if not fpp:
        try:
            run_command(['which', 'cpp'])
            fpp, fpp_flags = 'cpp', ['-traditional-cpp', '-P']
            logger.info('detected cpp')
        except RuntimeError:
            # fpp not available
            pass

    if not fpp:
        raise RuntimeError('no fortran preprocessor specified or discovered')

    assert fpp_flags is not None
    if '-P' not in fpp_flags:
        fpp_flags.append('-P')

    return fpp, fpp_flags


# todo: rename preprocess_fortran
@step
def preprocess_fortran(config: BuildConfig, source: Optional[ArtefactsGetter] = None, **kwargs):
    """
    Wrapper to pre_processor for Fortran files.

    Ensures all preprocessed files are in the build output.
    This means *copying* already preprocessed files from source to build output.

    Params as per :func:`~fab.steps.preprocess._pre_processor`.

    The preprocessor is taken from the `FPP` environment, or falls back to `fpp -P`.

    If source is not provided, it defaults to `SuffixFilter('all_source', '.F90')`.

    """
    source_getter = source or SuffixFilter('all_source', ['.F90', '.f90'])
    source_files = source_getter(config.artefact_store)
    F90s = suffix_filter(source_files, '.F90')
    f90s = suffix_filter(source_files, '.f90')

    # get the tool from FPP
    fpp, fpp_flags = get_fortran_preprocessor()

    # make sure any flags from FPP are included in any common flags specified by the config
    try:
        common_flags = kwargs.pop('common_flags')
    except KeyError:
        common_flags = []
    for fpp_flag in fpp_flags:
        if fpp_flag not in common_flags:
            common_flags.append(fpp_flag)

    # preprocess big F90s
    pre_processor(
        config,
        preprocessor=fpp,
        common_flags=common_flags,
        files=F90s,
        output_collection='preprocessed_fortran', output_suffix='.f90',
        name='preprocess fortran',
        **kwargs,
    )

<<<<<<< HEAD
    all_preprocessed_files = config.artefact_store["preprocessed_fortran"]
    config.artefact_store.add_fortran_build_files(all_preprocessed_files)

=======
>>>>>>> 4162c78b
    # todo: parallel copy?
    # copy little f90s from source to output folder
    logger.info(f'Fortran preprocessor copying {len(f90s)} files to build_output')
    for f90 in f90s:
        output_path = input_to_output_fpath(config, input_path=f90)
        if output_path != f90:
            if not output_path.parent.exists():
                output_path.parent.mkdir(parents=True)
            log_or_dot(logger, f'copying {f90}')
            shutil.copyfile(str(f90), str(output_path))
            config.artefact_store.add_fortran_build_files(output_path)


class DefaultCPreprocessorSource(ArtefactsGetter):
    """
    A source getter specifically for c preprocessing.
    Looks for the default output from pragma injection, falls back to default source finder.
    This allows the step to work with or without a preceding pragma step.

    """
    def __call__(self, artefact_store):
        return CollectionGetter(PRAGMAD_C)(artefact_store) \
               or SuffixFilter('all_source', '.c')(artefact_store)


# todo: rename preprocess_c
@step
def preprocess_c(config: BuildConfig, source=None, **kwargs):
    """
    Wrapper to pre_processor for C files.

    Params as per :func:`~fab.steps.preprocess._pre_processor`.

    The preprocessor is taken from the `CPP` environment, or falls back to `cpp`.

    If source is not provided, it defaults to :class:`~fab.steps.preprocess.DefaultCPreprocessorSource`.

    """
    source_getter = source or DefaultCPreprocessorSource()
    source_files = source_getter(config.artefact_store)

    pre_processor(
        config,
        preprocessor=os.getenv('CPP', 'cpp'),
        files=source_files,
        output_collection='preprocessed_c', output_suffix='.c',
        name='preprocess c',
        **kwargs,
    )

    all_preprocessed_files = config.artefact_store["preprocessed_c"]
    config.artefact_store.add_c_build_files(all_preprocessed_files)<|MERGE_RESOLUTION|>--- conflicted
+++ resolved
@@ -219,12 +219,10 @@
         **kwargs,
     )
 
-<<<<<<< HEAD
+    # Add all pre-processed files to the set of files to compile
     all_preprocessed_files = config.artefact_store["preprocessed_fortran"]
     config.artefact_store.add_fortran_build_files(all_preprocessed_files)
 
-=======
->>>>>>> 4162c78b
     # todo: parallel copy?
     # copy little f90s from source to output folder
     logger.info(f'Fortran preprocessor copying {len(f90s)} files to build_output')
