##############################################################################
# (c) Crown copyright Met Office. All rights reserved.
# For further details please refer to the file COPYRIGHT
# which you should have received as part of this distribution
##############################################################################
"""
This module contains :term:`Artefacts Getter` classes which return :term:`Artefact Collections <Artefact Collection>`
from the :term:`Artefact Store`.

These classes are used by the `run` method of :class:`~fab.steps.Step` classes to retrieve the artefacts
which need to be processed. Most steps have sensible defaults and can be configured with user-defined getters.

"""
from abc import ABC, abstractmethod
from pathlib import Path
<<<<<<< HEAD
from typing import Iterable, Union, Dict, List, Set

from fab.constants import BUILD_TREES
=======
from typing import Iterable, Union, Dict, List

from fab.constants import BUILD_TREES, CURRENT_PREBUILDS
>>>>>>> 4162c78b
from fab.dep_tree import filter_source_tree, AnalysedDependent
from fab.util import suffix_filter


class ArtefactsGetter(ABC):
    """
    Abstract base class for artefact getters.

    """
    @abstractmethod
    def __call__(self, artefact_store):
        """
        :param artefact_store:
            The artefact store from which to retrieve.

        """


class CollectionGetter(ArtefactsGetter):
    """
    A simple artefact getter which returns one :term:`Artefact Collection` from the artefact_store.

    Example::

        `CollectionGetter('preprocessed_fortran')`

    """
    def __init__(self, collection_name):
        """
        :param collection_name:
            The name of the artefact collection to retrieve.

        """
        self.collection_name = collection_name

    def __call__(self, artefact_store):
        super().__call__(artefact_store)
        return artefact_store.get(self.collection_name, [])


class CollectionConcat(ArtefactsGetter):
    """
    Returns a concatenated list from multiple :term:`Artefact Collections <Artefact Collection>`
    (each expected to be an iterable).

    An :class:`~fab.artefacts.ArtefactsGetter` can be provided instead of a collection_name.

    Example::

        # The default source code getter for the Analyse step might look like this.
        DEFAULT_SOURCE_GETTER = CollectionConcat([
            'preprocessed_c',
            'preprocessed_fortran',
            SuffixFilter('all_source', '.f90'),
        ])

    """
    def __init__(self, collections: Iterable[Union[str, ArtefactsGetter]]):
        """
        :param collections:
            An iterable containing collection names (strings) or other ArtefactsGetters.

        """
        self.collections = collections

    # todo: ensure the labelled values are iterables
    def __call__(self, artefact_store: Dict):
        super().__call__(artefact_store)
        # todo: this should be a set, in case a file appears in multiple collections
        result = []
        for collection in self.collections:
            if isinstance(collection, str):
                result.extend(artefact_store.get(collection, []))
            elif isinstance(collection, ArtefactsGetter):
                result.extend(collection(artefact_store))
        return result


class SuffixFilter(ArtefactsGetter):
    """
    Returns the file paths in a :term:`Artefact Collection` (expected to be an iterable),
    filtered by suffix.

    Example::

        # The default source getter for the FortranPreProcessor step.
        DEFAULT_SOURCE = SuffixFilter('all_source', '.F90')

    """
    def __init__(self, collection_name: str, suffix: Union[str, List[str]]):
        """
        :param collection_name:
            The name of the artefact collection.
        :param suffix:
            A suffix string including the dot, or iterable of.

        """
        self.collection_name = collection_name
        self.suffixes = [suffix] if isinstance(suffix, str) else suffix

    def __call__(self, artefact_store):
        super().__call__(artefact_store)
        # todo: returning an empty list is probably "dishonest" if the collection doesn't exist - return None instead?
        fpaths: Iterable[Path] = artefact_store.get(self.collection_name, [])
        return suffix_filter(fpaths, self.suffixes)


class FilterBuildTrees(ArtefactsGetter):
    """
    Filter build trees by suffix.

    Returns one list of files to compile per build tree, of the form Dict[name, List[AnalysedDependent]]

    Example::

        # The default source getter for the CompileFortran step.
        DEFAULT_SOURCE_GETTER = FilterBuildTrees(suffix='.f90')

    """
    def __init__(self, suffix: Union[str, List[str]], collection_name: str = BUILD_TREES):
        """
        :param suffix:
            A suffix string, or iterable of, including the preceding dot.
        :param collection_name:
            The name of the artefact collection where we find the source trees.
            Defaults to the value in :py:const:`fab.constants.BUILD_TREES`.

        """
        self.collection_name = collection_name
        self.suffixes = [suffix] if isinstance(suffix, str) else suffix

    def __call__(self, artefact_store):
        super().__call__(artefact_store)

        build_trees = artefact_store[self.collection_name]

        build_lists: Dict[str, List[AnalysedDependent]] = {}
        for root, tree in build_trees.items():
            build_lists[root] = filter_source_tree(source_tree=tree, suffixes=self.suffixes)

        return build_lists


class ArtefactStore(dict):
    '''This object stores artefacts (which can be of any type). Each artefact
    is indexed by a string.
    '''

    FORTRAN_BUILD_FILES = "fortran_build_files"
    C_BUILD_FILES = "c_build_files"
    X90_BUILD_FILES = "x90_build_files"

    def __init__(self):
        super().__init__()
        self.reset()

    def reset(self):
        '''Clears the artefact store (but does not delete any files).
        '''
        self.clear()
        self[CURRENT_PREBUILDS] = set()
        self[self.FORTRAN_BUILD_FILES] = set()
        self[self.C_BUILD_FILES] = set()
        self[self.X90_BUILD_FILES] = set()

    def _add_files_to_artefact(self, collection: str,
                               files: Union[str, List[str], Set[str]]):
        if isinstance(files, list):
            files = set(files)
        elif not isinstance(files, set):
            # We need to use a list, otherwise each character is added
            files = set([files])

        self[collection].update(files)

    def add_fortran_build_files(self, files: Union[str, List[str], Set[str]]):
        self._add_files_to_artefact(self.FORTRAN_BUILD_FILES, files)

    def get_fortran_build_files(self):
        return self[self.FORTRAN_BUILD_FILES]

    def add_c_build_files(self, files: Union[str, List[str], Set[str]]):
        self._add_files_to_artefact(self.C_BUILD_FILES, files)

    def add_x90_build_files(self, files: Union[str, List[str], Set[str]]):
        self._add_files_to_artefact(self.X90_BUILD_FILES, files)<|MERGE_RESOLUTION|>--- conflicted
+++ resolved
@@ -13,15 +13,9 @@
 """
 from abc import ABC, abstractmethod
 from pathlib import Path
-<<<<<<< HEAD
 from typing import Iterable, Union, Dict, List, Set
 
-from fab.constants import BUILD_TREES
-=======
-from typing import Iterable, Union, Dict, List
-
 from fab.constants import BUILD_TREES, CURRENT_PREBUILDS
->>>>>>> 4162c78b
 from fab.dep_tree import filter_source_tree, AnalysedDependent
 from fab.util import suffix_filter
 
