--- conflicted
+++ resolved
@@ -52,7 +52,6 @@
         self._compiler = compiler
         self.flags.extend(os.getenv("LDFLAGS", "").split())
 
-<<<<<<< HEAD
         # Maintain a set of flags for common libraries.
         self._lib_flags: Dict[str, List[str]] = {}
         # Include netcdf as an example, since it is reasonable portable
@@ -60,12 +59,11 @@
             'netcdf',
             ['$(nf-config --flibs)', '($nc-config --libs)']
         )
-=======
+
     @property
     def mpi(self) -> bool:
         ''':returns: whether the linker supports MPI or not.'''
         return self._compiler.mpi
->>>>>>> a9e1ad5e
 
     def check_available(self) -> bool:
         '''
