##############################################################################
# (c) Crown copyright Met Office. All rights reserved.
# For further details please refer to the file COPYRIGHT
# which you should have received as part of this distribution
##############################################################################

"""This file contains the base class for any compiler, and derived
classes for gcc, gfortran, icc, ifort
"""

import os
import re
from pathlib import Path
import warnings
from typing import List, Optional, Tuple, Union
import zlib

from fab.tools.category import Category
from fab.tools.flags import Flags
from fab.tools.tool import CompilerSuiteTool


class Compiler(CompilerSuiteTool):
    '''This is the base class for any compiler. It provides flags for

    - compilation only (-c),
    - naming the output file (-o),
    - OpenMP

    :param name: name of the compiler.
    :param exec_name: name of the executable to start.
    :param suite: name of the compiler suite this tool belongs to.
    :param version_regex: A regular expression that allows extraction of
        the version number from the version output of the compiler. The
        version is taken from the first group of a match.
    :param category: the Category (C_COMPILER or FORTRAN_COMPILER).
    :param mpi: whether the compiler or linker support MPI.
    :param compile_flag: the compilation flag to use when only requesting
        compilation (not linking).
    :param output_flag: the compilation flag to use to indicate the name
        of the output file
    :param openmp_flag: the flag to use to enable OpenMP. If no flag is
        specified, it is assumed that the compiler does not support OpenMP.
    :param availability_option: a command line option for the tool to test
        if the tool is available on the current system. Defaults to
        `--version`.
    '''

    # pylint: disable=too-many-arguments
    def __init__(self, name: str,
                 exec_name: Union[str, Path],
                 suite: str,
                 version_regex: str,
                 category: Category,
                 mpi: bool = False,
                 compile_flag: Optional[str] = None,
                 output_flag: Optional[str] = None,
                 openmp_flag: Optional[str] = None,
                 availability_option: Optional[Union[str, List[str]]] = None):
        super().__init__(name, exec_name, suite, category=category,
                         availability_option=availability_option)
        self._version: Union[Tuple[int, ...], None] = None
        self._mpi = mpi
        self._compile_flag = compile_flag if compile_flag else "-c"
        self._output_flag = output_flag if output_flag else "-o"
        self._openmp_flag = openmp_flag if openmp_flag else ""
        self._version_regex = version_regex

    @property
    def mpi(self) -> bool:
        ''':returns: whether this compiler supports MPI or not.'''
        return self._mpi

    @property
    def openmp(self) -> bool:
        ''':returns: if the compiler supports openmp or not
        '''
        # It is important not to use `_openmp_flag` directly, since a compiler
        # wrapper overwrites `openmp_flag`.
        return self.openmp_flag != ""

    @property
    def openmp_flag(self) -> str:
        ''':returns: the flag to enable OpenMP.'''
        return self._openmp_flag

    @property
    def output_flag(self) -> str:
        '''Returns the flag that specifies the output flag.'''
        return self._output_flag

    def get_hash(self) -> int:
        ''':returns: a hash based on the compiler name and version.
        '''
        return (zlib.crc32(self.name.encode()) +
                zlib.crc32(self.get_version_string().encode()))

    def compile_file(self, input_file: Path,
                     output_file: Path,
                     openmp: bool,
                     add_flags: Union[None, List[str]] = None):
        '''Compiles a file. It will add the flag for compilation-only
        automatically, as well as the output directives. The current working
        directory for the command is set to the folder where the source file
        lives when compile_file is called. This is done to stop the compiler
        inserting folder information into the mod files, which would cause
        them to have different checksums depending on where they live.

        :param input_file: the path of the input file.
        :param output_file: the path of the output file.
        :param opemmp: whether OpenMP should be used or not.
        :param add_flags: additional compiler flags.
        '''

        params: List[Union[Path, str]] = [self._compile_flag]
        if openmp:
            params.append(self.openmp_flag)
        if add_flags:
            if self.openmp_flag in add_flags:
                warnings.warn(
                    f"OpenMP flag '{self.openmp_flag}' explicitly provided. "
                    f"OpenMP should be enabled in the BuildConfiguration "
                    f"instead.")
            params += add_flags

        params.extend([input_file.name,
                      self._output_flag, str(output_file)])

        return self.run(cwd=input_file.parent,
                        additional_parameters=params)

    def check_available(self) -> bool:
        '''Checks if the compiler is available. While the method in
        the Tools base class would be sufficient (when using --version),
        in case of a compiler we also want to store the compiler version.
        So, re-implement check_available in a way that will automatically
        store the compiler version for later usage.

        :returns: whether the compiler is available or not. We do
            this by requesting the compiler version.
        '''
        try:
            self.get_version()
            # A valid version means the compiler is available.
            return True
        except RuntimeError as err:
            # Compiler does not exist, or version could not be handled:
            self.logger.error(f'Error getting compiler version: {err}')
            return False

    def get_version(self) -> Tuple[int, ...]:
        """
        Try to get the version of the given compiler.

        Expects a version in a certain part of the --version output,
        which must adhere to the n.n.n format, with at least 2 parts.

        :returns: a tuple of at least 2 integers, representing the version
            e.g. (6, 10, 1) for version '6.10.1'.

        :raises RuntimeError: if the compiler was not found, or if it returned
            an unrecognised output from the version command.
        """
        if self._version is not None:
            return self._version

        # Run the compiler to get the version and parse the output
        # The implementations depend on vendor
        output = self.run_version_command(self.availability_option)

        # Multiline is required in case that the version number is the end
        # of the string, otherwise the $ would not match the end of line
        matches = re.search(self._version_regex, output, re.MULTILINE)
        if not matches:
            raise RuntimeError(f"Unexpected version output format for "
                               f"compiler '{self.name}': {output}")
        version_string = matches.groups()[0]
        # Expect the version to be dot-separated integers.
        try:
            version = tuple(int(x) for x in version_string.split('.'))
        except ValueError as err:
            raise RuntimeError(f"Unexpected version output format for "
                               f"compiler '{self.name}'. Should be numeric "
                               f"<n.n[.n, ...]>: {version_string}") from err

        # Expect at least 2 integer components, i.e. major.minor[.patch, ...]
        if len(version) < 2:
            raise RuntimeError(f"Unexpected version output format for "
                               f"compiler '{self.name}'. Should have at least "
                               f"two parts, <n.n[.n, ...]>: {version_string}")

        self.logger.info(
            f'Found compiler version for {self.name} = {version_string}')
        self._version = version
        return version

    def run_version_command(
            self, version_command: Union[str, List[str]] = '--version'
    ) -> str:
        '''
        Run the compiler's command to get its version.

        :param version_command: The compiler argument used to get version info.

        :returns: The output from the version command.

        :raises RuntimeError: if the compiler was not found, or raised an
            error.
        '''
        try:
            return self.run(version_command, capture_output=True)
        except RuntimeError as err:
            raise RuntimeError(f"Error asking for version of compiler "
                               f"'{self.name}'") from err

    def get_version_string(self) -> str:
        """
        Get a string representing the version of the given compiler.

        :returns: a string of at least 2 numeric version components,
            i.e. major.minor[.patch, ...]

        :raises RuntimeError: if the compiler was not found, or if it returned
            an unrecognised output from the version command.
        """
        version = self.get_version()
        return '.'.join(str(x) for x in version)


# ============================================================================
class CCompiler(Compiler):
    '''This is the base class for a C compiler. It just sets the category
    of the compiler as convenience.

    :param name: name of the compiler.
    :param exec_name: name of the executable to start.
    :param suite: name of the compiler suite.
    :param version_regex: A regular expression that allows extraction of
        the version number from the version output of the compiler.
    :param mpi: whether the compiler or linker support MPI.
    :param compile_flag: the compilation flag to use when only requesting
        compilation (not linking).
    :param output_flag: the compilation flag to use to indicate the name
        of the output file
    :param openmp_flag: the flag to use to enable OpenMP
    '''

    # pylint: disable=too-many-arguments
    def __init__(self, name: str, exec_name: str, suite: str,
                 version_regex: str,
                 mpi: bool = False,
                 compile_flag: Optional[str] = None,
                 output_flag: Optional[str] = None,
                 openmp_flag: Optional[str] = None,
                 availability_argument: Optional[str] = None):
        super().__init__(name, exec_name, suite,
                         category=Category.C_COMPILER, mpi=mpi,
                         compile_flag=compile_flag, output_flag=output_flag,
                         openmp_flag=openmp_flag,
                         availability_option=availability_argument,
                         version_regex=version_regex)
        self.add_flags(os.getenv("CFLAGS", "").split())


# ============================================================================
class FortranCompiler(Compiler):
    '''This is the base class for a Fortran compiler. It is a compiler
    that needs to support a module output path and support for syntax-only
    compilation (which will only generate the .mod files).

    :param name: name of the compiler.
    :param exec_name: name of the executable to start.
    :param suite: name of the compiler suite.
    :param version_regex: A regular expression that allows extraction of
        the version number from the version output of the compiler.
    :param mpi: whether MPI is supported by this compiler or not.
    :param compile_flag: the compilation flag to use when only requesting
        compilation (not linking).
    :param output_flag: the compilation flag to use to indicate the name
        of the output file
    :param openmp_flag: the flag to use to enable OpenMP
    :param module_folder_flag: the compiler flag to indicate where to
        store created module files.
    :param syntax_only_flag: flag to indicate to only do a syntax check.
        The side effect is that the module files are created.
    '''

    # pylint: disable=too-many-arguments
    def __init__(self, name: str, exec_name: str, suite: str,
                 version_regex: str,
                 mpi: bool = False,
                 compile_flag: Optional[str] = None,
                 output_flag: Optional[str] = None,
                 openmp_flag: Optional[str] = None,
                 module_folder_flag: Optional[str] = None,
                 syntax_only_flag: Optional[str] = None,
                 availability_argument: Optional[str] = None
                 ):

        super().__init__(name=name, exec_name=exec_name, suite=suite,
                         category=Category.FORTRAN_COMPILER,
                         mpi=mpi, compile_flag=compile_flag,
                         output_flag=output_flag, openmp_flag=openmp_flag,
                         availability_option=availability_argument,
                         version_regex=version_regex)
        self.add_flags(os.getenv("FFLAGS", "").split())
        self._module_folder_flag = (module_folder_flag if module_folder_flag
                                    else "")
        self._syntax_only_flag = syntax_only_flag
        self._module_output_path = ""

    @property
    def has_syntax_only(self) -> bool:
        ''':returns: whether this compiler supports a syntax-only feature.'''
        return self._syntax_only_flag is not None

    def set_module_output_path(self, path: Path):
        '''Sets the output path for modules.

        :params path: the path to the output directory.
        '''
        self._module_output_path = str(path)

    def compile_file(self, input_file: Path,
                     output_file: Path,
                     openmp: bool,
                     add_flags: Union[None, List[str]] = None,
                     syntax_only: Optional[bool] = False):
        '''Compiles a file.

        :param input_file: the name of the input file.
        :param output_file: the name of the output file.
        :param openmp: if compilation should be done with OpenMP.
        :param add_flags: additional flags for the compiler.
        :param syntax_only: if set, the compiler will only do
            a syntax check
        '''

        params: List[str] = []
        if add_flags:
            new_flags = Flags(add_flags)
            if self._module_folder_flag:
                new_flags.remove_flag(self._module_folder_flag,
                                      has_parameter=True)
            new_flags.remove_flag(self._compile_flag, has_parameter=False)
            params += new_flags

        if syntax_only and self._syntax_only_flag:
            params.append(self._syntax_only_flag)

        # Append module output path
        if self._module_folder_flag and self._module_output_path:
            params.append(self._module_folder_flag)
            params.append(self._module_output_path)
        super().compile_file(input_file, output_file, openmp=openmp,
                             add_flags=params)


# ============================================================================
# Gnu
# ============================================================================
class Gcc(CCompiler):
    '''Class for GNU's gcc compiler.

    :param name: name of this compiler.
    :param exec_name: name of the executable.
    :param mpi: whether the compiler supports MPI.
    '''
    def __init__(self,
                 name: str = "gcc",
                 exec_name: str = "gcc",
                 mpi: bool = False):
        # A version number is a digit, followed by a sequence of digits and
        # '.'', ending with a digit. It must then be followed by either the
        # end of the string, or a space (e.g. "... 5.6 123456"). We can't use
        # \b to determine the end, since then "1.2." would be matched
        # excluding the dot (so it would become a valid 1.2)
        super().__init__(name, exec_name, suite="gnu", mpi=mpi,
                         openmp_flag="-fopenmp",
                         version_regex=r"gcc \(.*?\) (\d[\d\.]+\d)(?:$| )")


# ============================================================================
class Gfortran(FortranCompiler):
    '''Class for GNU's gfortran compiler.

    :param name: name of this compiler.
    :param exec_name: name of the executable.
    :param mpi: whether the compiler supports MPI.
    '''

    def __init__(self, name: str = "gfortran",
                 exec_name: str = "gfortran"):
        super().__init__(name, exec_name, suite="gnu",
                         openmp_flag="-fopenmp",
                         module_folder_flag="-J",
                         syntax_only_flag="-fsyntax-only",
                         version_regex=(r"GNU Fortran \(.*?\) "
                                        r"(\d[\d\.]+\d)(?:$| )"))


# ============================================================================
# intel-classic
# ============================================================================
class Icc(CCompiler):
    '''Class for the Intel's icc compiler.

    :param name: name of this compiler.
    :param exec_name: name of the executable.
    :param mpi: whether the compiler supports MPI.
    '''

    def __init__(self, name: str = "icc", exec_name: str = "icc"):
        super().__init__(name, exec_name, suite="intel-classic",
                         openmp_flag="-qopenmp",
                         availability_argument='-V',
                         version_regex=r"icc \(ICC\) (\d[\d\.]+\d)")


# ============================================================================
class Ifort(FortranCompiler):
    '''Class for Intel's ifort compiler.

    :param name: name of this compiler.
    :param exec_name: name of the executable.
    :param mpi: whether the compiler supports MPI.
    '''

    def __init__(self, name: str = "ifort", exec_name: str = "ifort"):
        super().__init__(name, exec_name, suite="intel-classic",
                         module_folder_flag="-module",
                         openmp_flag="-qopenmp",
                         syntax_only_flag="-syntax-only",
                         availability_argument='-V',
                         version_regex=r"ifort \(IFORT\) (\d[\d\.]+\d)\s+")


# ============================================================================
# intel-llvm
# ============================================================================
class Icx(CCompiler):
    '''Class for the Intel's new llvm based icx compiler.

    :param name: name of this compiler.
    :param exec_name: name of the executable.
    '''
    def __init__(self, name: str = "icx", exec_name: str = "icx"):
        super().__init__(name, exec_name, suite="intel-llvm",
                         openmp_flag="-qopenmp",
                         version_regex=(r"Intel\(R\) oneAPI DPC\+\+/C\+\+ "
                                        r"Compiler (\d[\d\.]+\d) "))


# ============================================================================
class Ifx(FortranCompiler):
    '''Class for Intel's new ifx compiler.

    :param name: name of this compiler.
    :param exec_name: name of the executable.
    '''

    def __init__(self, name: str = "ifx", exec_name: str = "ifx"):
        super().__init__(name, exec_name, suite="intel-llvm",
                         module_folder_flag="-module",
                         openmp_flag="-qopenmp",
                         syntax_only_flag="-syntax-only",
                         version_regex=r"ifx \(IFORT\) (\d[\d\.]+\d) ")


# ============================================================================
# nvidia
# ============================================================================
class Nvc(CCompiler):
    '''Class for Nvidia's nvc compiler. Nvc has a '-' in the
    version number. In order to get this, we overwrite run_version_command
    and replace any '-' with a '.'

    :param name: name of this compiler.
    :param exec_name: name of the executable.
    '''

    def __init__(self, name: str = "nvc", exec_name: str = "nvc"):
        super().__init__(name, exec_name, suite="nvidia",
                         openmp_flag="-mp",
<<<<<<< HEAD
                         availability_argument='-V',
                         version_regex=r"nvc (\d[\d\.-]+\d)")

    def run_version_command(
            self, version_command: Union[str, List[str]] = '-V') -> str:
        '''Run the compiler's command to get its version. This implementation
        runs the function in the base class, and changes any '-' into a
        '.' to support nvidia version numbers which have dashes, e.g. 23.5-0.

        :param version_command: The compiler argument used to get version info.

        :returns: The output from the version command, with any '-' replaced
            with '.'
        '''
        version_string = super().run_version_command(
            version_command=version_command
        )
        return version_string.replace("-", ".")
=======
                         version_regex=r"nvc (\d[\d\.]+\d)")
>>>>>>> 0829610f


# ============================================================================
class Nvfortran(FortranCompiler):
    '''Class for Nvidia's nvfortran compiler. Nvfortran has a '-' in the
    version number. In order to get this, we overwrite run_version_command
    and replace any '-' with a '.'

    :param name: name of this compiler.
    :param exec_name: name of the executable.
    '''

    def __init__(self, name: str = "nvfortran", exec_name: str = "nvfortran"):
        super().__init__(name, exec_name, suite="nvidia",
                         module_folder_flag="-module",
                         openmp_flag="-mp",
                         syntax_only_flag="-Msyntax-only",
<<<<<<< HEAD
                         availability_argument='-V',
                         version_regex=r"nvfortran (\d[\d\.-]+\d)")

    def run_version_command(
            self, version_command: Union[str, List[str]] = '-V') -> str:
        '''Run the compiler's command to get its version. This implementation
        runs the function in the base class, and changes any '-' into a
        '.' to support nvidia version numbers which have dashes, e.g. 23.5-0.

        :param version_command: The compiler argument used to get version info.

        :returns: The output from the version command, with any '-' replaced
            with '.'
        '''
        version_string = super().run_version_command(
            version_command=version_command
        )
        return version_string.replace("-", ".")
=======
                         version_regex=r"nvfortran (\d[\d\.]+\d)")
>>>>>>> 0829610f


# ============================================================================
# Cray compiler
# ============================================================================
class Craycc(CCompiler):
    '''Class for the native Cray C compiler. Since cc is actually a compiler
    wrapper, follow the naming scheme of a compiler wrapper and call it:
    craycc-cc.

    Cray has two different compilers. Older ones have as version number:
        Cray C : Version 8.7.0  Tue Jul 23, 2024  07:39:46
    Newer compiler (several lines, the important one):
        Cray clang version 15.0.1  (66f7391d6a03cf932f321b9f6b1d8612ef5f362c)
    We use the beginning ("cray c") to identify the compiler, which works for
    both cray c and cray clang. Then we ignore non-numbers, to reach the
    version number which is then extracted.

    :param name: name of this compiler.
    :param exec_name: name of the executable.
    '''
    def __init__(self, name: str = "craycc-cc", exec_name: str = "cc"):
        super().__init__(name, exec_name, suite="cray", mpi=True,
                         openmp_flag="-homp",
<<<<<<< HEAD
                         availability_argument='-V',
                         version_regex=r"Cray [Cc][^\d]* (\d[\d\.]+\d)  ")
=======
                         version_regex=r"Cray [Cc][^\d]* (\d[\d\.]+\d)")
>>>>>>> 0829610f


# ============================================================================
class Crayftn(FortranCompiler):
    '''Class for the native Cray Fortran compiler. Since ftn is actually a
    compiler wrapper, follow the naming scheme of Cray compiler wrapper
    and call it crayftn-ftn.

    :param name: name of this compiler.
    :param exec_name: name of the executable.
    '''

    def __init__(self, name: str = "crayftn-ftn", exec_name: str = "ftn"):
        super().__init__(name, exec_name, suite="cray", mpi=True,
                         module_folder_flag="-J",
                         openmp_flag="-homp",
                         syntax_only_flag="-syntax-only",
                         availability_argument='-V',
                         version_regex=(r"Cray Fortran : Version "
                                        r"(\d[\d\.]+\d)"))<|MERGE_RESOLUTION|>--- conflicted
+++ resolved
@@ -64,11 +64,12 @@
         self._compile_flag = compile_flag if compile_flag else "-c"
         self._output_flag = output_flag if output_flag else "-o"
         self._openmp_flag = openmp_flag if openmp_flag else ""
+        self.add_flags(os.getenv("FFLAGS", "").split())
         self._version_regex = version_regex
 
     @property
     def mpi(self) -> bool:
-        ''':returns: whether this compiler supports MPI or not.'''
+        '''Returns whether this compiler supports MPI or not.'''
         return self._mpi
 
     @property
@@ -81,7 +82,7 @@
 
     @property
     def openmp_flag(self) -> str:
-        ''':returns: the flag to enable OpenMP.'''
+        '''Returns the flag to enable OpenMP.'''
         return self._openmp_flag
 
     @property
@@ -166,7 +167,7 @@
 
         # Run the compiler to get the version and parse the output
         # The implementations depend on vendor
-        output = self.run_version_command(self.availability_option)
+        output = self.run_version_command()
 
         # Multiline is required in case that the version number is the end
         # of the string, otherwise the $ would not match the end of line
@@ -195,8 +196,7 @@
         return version
 
     def run_version_command(
-            self, version_command: Union[str, List[str]] = '--version'
-    ) -> str:
+            self, version_command: Optional[str] = '--version') -> str:
         '''
         Run the compiler's command to get its version.
 
@@ -251,15 +251,12 @@
                  mpi: bool = False,
                  compile_flag: Optional[str] = None,
                  output_flag: Optional[str] = None,
-                 openmp_flag: Optional[str] = None,
-                 availability_argument: Optional[str] = None):
+                 openmp_flag: Optional[str] = None):
         super().__init__(name, exec_name, suite,
                          category=Category.C_COMPILER, mpi=mpi,
                          compile_flag=compile_flag, output_flag=output_flag,
                          openmp_flag=openmp_flag,
-                         availability_option=availability_argument,
                          version_regex=version_regex)
-        self.add_flags(os.getenv("CFLAGS", "").split())
 
 
 # ============================================================================
@@ -294,16 +291,13 @@
                  openmp_flag: Optional[str] = None,
                  module_folder_flag: Optional[str] = None,
                  syntax_only_flag: Optional[str] = None,
-                 availability_argument: Optional[str] = None
                  ):
 
         super().__init__(name=name, exec_name=exec_name, suite=suite,
                          category=Category.FORTRAN_COMPILER,
                          mpi=mpi, compile_flag=compile_flag,
                          output_flag=output_flag, openmp_flag=openmp_flag,
-                         availability_option=availability_argument,
                          version_regex=version_regex)
-        self.add_flags(os.getenv("FFLAGS", "").split())
         self._module_folder_flag = (module_folder_flag if module_folder_flag
                                     else "")
         self._syntax_only_flag = syntax_only_flag
@@ -413,8 +407,7 @@
     def __init__(self, name: str = "icc", exec_name: str = "icc"):
         super().__init__(name, exec_name, suite="intel-classic",
                          openmp_flag="-qopenmp",
-                         availability_argument='-V',
-                         version_regex=r"icc \(ICC\) (\d[\d\.]+\d)")
+                         version_regex=r"icc \(ICC\) (\d[\d\.]+\d) ")
 
 
 # ============================================================================
@@ -431,8 +424,7 @@
                          module_folder_flag="-module",
                          openmp_flag="-qopenmp",
                          syntax_only_flag="-syntax-only",
-                         availability_argument='-V',
-                         version_regex=r"ifort \(IFORT\) (\d[\d\.]+\d)\s+")
+                         version_regex=r"ifort \(IFORT\) (\d[\d\.]+\d) ")
 
 
 # ============================================================================
@@ -482,28 +474,7 @@
     def __init__(self, name: str = "nvc", exec_name: str = "nvc"):
         super().__init__(name, exec_name, suite="nvidia",
                          openmp_flag="-mp",
-<<<<<<< HEAD
-                         availability_argument='-V',
-                         version_regex=r"nvc (\d[\d\.-]+\d)")
-
-    def run_version_command(
-            self, version_command: Union[str, List[str]] = '-V') -> str:
-        '''Run the compiler's command to get its version. This implementation
-        runs the function in the base class, and changes any '-' into a
-        '.' to support nvidia version numbers which have dashes, e.g. 23.5-0.
-
-        :param version_command: The compiler argument used to get version info.
-
-        :returns: The output from the version command, with any '-' replaced
-            with '.'
-        '''
-        version_string = super().run_version_command(
-            version_command=version_command
-        )
-        return version_string.replace("-", ".")
-=======
                          version_regex=r"nvc (\d[\d\.]+\d)")
->>>>>>> 0829610f
 
 
 # ============================================================================
@@ -521,28 +492,7 @@
                          module_folder_flag="-module",
                          openmp_flag="-mp",
                          syntax_only_flag="-Msyntax-only",
-<<<<<<< HEAD
-                         availability_argument='-V',
-                         version_regex=r"nvfortran (\d[\d\.-]+\d)")
-
-    def run_version_command(
-            self, version_command: Union[str, List[str]] = '-V') -> str:
-        '''Run the compiler's command to get its version. This implementation
-        runs the function in the base class, and changes any '-' into a
-        '.' to support nvidia version numbers which have dashes, e.g. 23.5-0.
-
-        :param version_command: The compiler argument used to get version info.
-
-        :returns: The output from the version command, with any '-' replaced
-            with '.'
-        '''
-        version_string = super().run_version_command(
-            version_command=version_command
-        )
-        return version_string.replace("-", ".")
-=======
                          version_regex=r"nvfortran (\d[\d\.]+\d)")
->>>>>>> 0829610f
 
 
 # ============================================================================
@@ -567,12 +517,7 @@
     def __init__(self, name: str = "craycc-cc", exec_name: str = "cc"):
         super().__init__(name, exec_name, suite="cray", mpi=True,
                          openmp_flag="-homp",
-<<<<<<< HEAD
-                         availability_argument='-V',
-                         version_regex=r"Cray [Cc][^\d]* (\d[\d\.]+\d)  ")
-=======
                          version_regex=r"Cray [Cc][^\d]* (\d[\d\.]+\d)")
->>>>>>> 0829610f
 
 
 # ============================================================================
@@ -590,6 +535,5 @@
                          module_folder_flag="-J",
                          openmp_flag="-homp",
                          syntax_only_flag="-syntax-only",
-                         availability_argument='-V',
                          version_regex=(r"Cray Fortran : Version "
-                                        r"(\d[\d\.]+\d)"))+                                        r"(\d[\d\.]+\d)  "))