##############################################################################
# (c) Crown copyright Met Office. All rights reserved.
# For further details please refer to the file COPYRIGHT
# which you should have received as part of this distribution
##############################################################################

"""This file contains the base class for any compiler, and derived
classes for gcc, gfortran, icc, ifort
"""

import os
import re
from pathlib import Path
import warnings
from typing import List, Optional, Tuple, Union
import zlib

from fab.tools.category import Category
from fab.tools.flags import Flags
from fab.tools.tool import CompilerSuiteTool


class Compiler(CompilerSuiteTool):
    '''This is the base class for any compiler. It provides flags for

    - compilation only (-c),
    - naming the output file (-o),
    - OpenMP

    :param name: name of the compiler.
    :param exec_name: name of the executable to start.
    :param suite: name of the compiler suite this tool belongs to.
    :param category: the Category (C_COMPILER or FORTRAN_COMPILER).
    :param compile_flag: the compilation flag to use when only requesting
        compilation (not linking).
    :param mpi: whether MPI is supported by this compiler or not.
    :param output_flag: the compilation flag to use to indicate the name
        of the output file
<<<<<<< HEAD
    :param openmp_flag: the flag to use to enable OpenMP
    :param availability_option: a command line option for the tool to test
        if the tool is available on the current system. Defaults to
        `--version`.
=======
    :param openmp_flag: the flag to use to enable OpenMP. If no flag is
        specified, it is assumed that the compiler does not support OpenMP.
>>>>>>> 788e75af
    '''

    # pylint: disable=too-many-arguments
    def __init__(self, name: str,
                 exec_name: Union[str, Path],
                 suite: str,
                 category: Category,
                 mpi: bool = False,
                 compile_flag: Optional[str] = None,
                 output_flag: Optional[str] = None,
                 openmp_flag: Optional[str] = None,
                 availability_option: Optional[str] = None):
        super().__init__(name, exec_name, suite, category=category,
                         availability_option=availability_option)
        self._version: Union[Tuple[int, ...], None] = None
        self._mpi = mpi
        self._compile_flag = compile_flag if compile_flag else "-c"
        self._output_flag = output_flag if output_flag else "-o"
        self._openmp_flag = openmp_flag if openmp_flag else ""
        self.flags.extend(os.getenv("FFLAGS", "").split())

    @property
    def mpi(self) -> bool:
        '''Returns whether this compiler supports MPI or not.'''
        return self._mpi

    @property
    def openmp_flag(self) -> str:
        '''Returns the flag to enable OpenMP.'''
        return self._openmp_flag

    def get_hash(self) -> int:
        ''':returns: a hash based on the compiler name and version.
        '''
        return (zlib.crc32(self.name.encode()) +
                zlib.crc32(self.get_version_string().encode()))

<<<<<<< HEAD
=======
    @property
    def openmp(self) -> bool:
        ''':returns: if the compiler supports openmp or not
        '''
        return self._openmp_flag != ""

    @property
    def openmp_flag(self) -> str:
        ''':returns: The flag to enable OpenMP for this compiler.
        '''
        return self._openmp_flag

>>>>>>> 788e75af
    def compile_file(self, input_file: Path,
                     output_file: Path,
                     openmp: bool,
                     add_flags: Union[None, List[str]] = None):
        '''Compiles a file. It will add the flag for compilation-only
        automatically, as well as the output directives. The current working
        directory for the command is set to the folder where the source file
        lives when compile_file is called. This is done to stop the compiler
        inserting folder information into the mod files, which would cause
        them to have different checksums depending on where they live.

        :param input_file: the path of the input file.
        :param output_file: the path of the output file.
        :param opemmp: whether OpenMP should be used or not.
        :param add_flags: additional compiler flags.
        '''

        params: List[Union[Path, str]] = [self._compile_flag]
        if openmp:
            params.append(self.openmp_flag)
        if add_flags:
            if self.openmp_flag in add_flags:
                warnings.warn(
                    f"OpenMP flag '{self.openmp_flag}' explicitly provided. "
                    f"OpenMP should be enabled in the BuildConfiguration "
                    f"instead.")
            params += add_flags

        params.extend([input_file.name,
                      self._output_flag, str(output_file)])

        return self.run(cwd=input_file.parent,
                        additional_parameters=params)

    def check_available(self) -> bool:
        '''Checks if the compiler is available. While the method in
        the Tools base class would be sufficient (when using --version),
        in case of a compiler we also want to store the compiler version.
        So, re-implement check_available in a way that will automatically
        store the compiler version for later usage.

        :returns: whether the compiler is available or not. We do
            this by requesting the compiler version.
        '''
        try:
            self.get_version()
            # A valid version means the compiler is available.
            return True
        except RuntimeError as err:
            # Compiler does not exist, or version could not be handled:
            self.logger.error(f'Error getting compiler version: {err}')
            return False

    def get_version(self) -> Tuple[int, ...]:
        """
        Try to get the version of the given compiler.

        Expects a version in a certain part of the --version output,
        which must adhere to the n.n.n format, with at least 2 parts.

        :returns: a tuple of at least 2 integers, representing the version
            e.g. (6, 10, 1) for version '6.10.1'.

        :raises RuntimeError: if the compiler was not found, or if it returned
            an unrecognised output from the version command.
        """
        if self._version is not None:
            return self._version

        # Run the compiler to get the version and parse the output
        # The implementations depend on vendor
        output = self.run_version_command()
        version_string = self.parse_version_output(self.category, output)

        # Expect the version to be dot-separated integers.
        try:
            version = tuple(int(x) for x in version_string.split('.'))
        except ValueError as err:
            raise RuntimeError(f"Unexpected version output format for "
                               f"compiler '{self.name}'. Should be numeric "
                               f"<n.n[.n, ...]>: {version_string}") from err

        # Expect at least 2 integer components, i.e. major.minor[.patch, ...]
        if len(version) < 2:
            raise RuntimeError(f"Unexpected version output format for "
                               f"compiler '{self.name}'. Should have at least "
                               f"two parts, <n.n[.n, ...]>: {version_string}")

        self.logger.info(
            f'Found compiler version for {self.name} = {version_string}')
        self._version = version
        return version

    def run_version_command(
            self, version_command: Optional[str] = '--version') -> str:
        '''
        Run the compiler's command to get its version.

        :param version_command: The compiler argument used to get version info.

        :returns: The output from the version command.

        :raises RuntimeError: if the compiler was not found, or raised an
            error.
        '''
        try:
            return self.run(version_command, capture_output=True)
        except RuntimeError as err:
            raise RuntimeError(f"Error asking for version of compiler "
                               f"'{self.name}'") from err

    def parse_version_output(self, category: Category,
                             version_output: str) -> str:
        '''
        Extract the numerical part from the version output.
        Implemented in specific compilers.
        '''
        raise NotImplementedError("The method `parse_version_output` must be "
                                  "provided using a mixin.")

    def get_version_string(self) -> str:
        """
        Get a string representing the version of the given compiler.

        :returns: a string of at least 2 numeric version components,
            i.e. major.minor[.patch, ...]

        :raises RuntimeError: if the compiler was not found, or if it returned
            an unrecognised output from the version command.
        """
        version = self.get_version()
        return '.'.join(str(x) for x in version)


# ============================================================================
class CCompiler(Compiler):
    '''This is the base class for a C compiler. It just sets the category
    of the compiler as convenience.

    :param name: name of the compiler.
    :param exec_name: name of the executable to start.
    :param suite: name of the compiler suite.
    :param mpi: whether the compiler or linker support MPI.
    :param compile_flag: the compilation flag to use when only requesting
        compilation (not linking).
    :param output_flag: the compilation flag to use to indicate the name
        of the output file
    :param openmp_flag: the flag to use to enable OpenMP
    '''

    # pylint: disable=too-many-arguments
    def __init__(self, name: str, exec_name: str, suite: str,
                 mpi: bool = False,
                 compile_flag: Optional[str] = None,
                 output_flag: Optional[str] = None,
                 openmp_flag: Optional[str] = None):
        super().__init__(name, exec_name, suite,
                         category=Category.C_COMPILER, mpi=mpi,
                         compile_flag=compile_flag, output_flag=output_flag,
                         openmp_flag=openmp_flag)


# ============================================================================
class FortranCompiler(Compiler):
    '''This is the base class for a Fortran compiler. It is a compiler
    that needs to support a module output path and support for syntax-only
    compilation (which will only generate the .mod files).

    :param name: name of the compiler.
    :param exec_name: name of the executable to start.
    :param suite: name of the compiler suite.
    :param mpi: whether MPI is supported by this compiler or not.
    :param compile_flag: the compilation flag to use when only requesting
        compilation (not linking).
    :param output_flag: the compilation flag to use to indicate the name
        of the output file
    :param openmp_flag: the flag to use to enable OpenMP
    :param module_folder_flag: the compiler flag to indicate where to
        store created module files.
    :param syntax_only_flag: flag to indicate to only do a syntax check.
        The side effect is that the module files are created.
    '''

    # pylint: disable=too-many-arguments
    def __init__(self, name: str, exec_name: str, suite: str,
                 mpi: bool = False,
                 compile_flag: Optional[str] = None,
                 output_flag: Optional[str] = None,
                 openmp_flag: Optional[str] = None,
                 module_folder_flag: Optional[str] = None,
                 syntax_only_flag: Optional[str] = None,
                 ):

        super().__init__(name=name, exec_name=exec_name, suite=suite,
                         category=Category.FORTRAN_COMPILER,
                         mpi=mpi, compile_flag=compile_flag,
                         output_flag=output_flag, openmp_flag=openmp_flag)
        self._module_folder_flag = (module_folder_flag if module_folder_flag
                                    else "")
        self._syntax_only_flag = syntax_only_flag
        self._module_output_path = ""

    @property
    def has_syntax_only(self) -> bool:
        ''':returns: whether this compiler supports a syntax-only feature.'''
        return self._syntax_only_flag is not None

    def set_module_output_path(self, path: Path):
        '''Sets the output path for modules.

        :params path: the path to the output directory.
        '''
        self._module_output_path = str(path)

    def compile_file(self, input_file: Path,
                     output_file: Path,
                     openmp: bool,
                     add_flags: Union[None, List[str]] = None,
                     syntax_only: Optional[bool] = False):
        '''Compiles a file.

        :param input_file: the name of the input file.
        :param output_file: the name of the output file.
        :param openmp: if compilation should be done with OpenMP.
        :param add_flags: additional flags for the compiler.
        :param syntax_only: if set, the compiler will only do
            a syntax check
        '''

        params: List[str] = []
        if add_flags:
            new_flags = Flags(add_flags)
            if self._module_folder_flag:
                new_flags.remove_flag(self._module_folder_flag,
                                      has_parameter=True)
            new_flags.remove_flag(self._compile_flag, has_parameter=False)
            params += new_flags

        if syntax_only and self._syntax_only_flag:
            params.append(self._syntax_only_flag)

        # Append module output path
        if self._module_folder_flag and self._module_output_path:
            params.append(self._module_folder_flag)
            params.append(self._module_output_path)
        super().compile_file(input_file, output_file, openmp=openmp,
                             add_flags=params)


# ============================================================================
class GnuVersionHandling():
    '''Mixin to handle version information from GNU compilers'''

    def parse_version_output(self, category: Category,
                             version_output: str) -> str:
        '''
        Extract the numerical part from a GNU compiler's version output

        :param name: the compiler's name
        :param category: the compiler's Category
        :param version_output: the full version output from the compiler
        :returns: the actual version as a string

        :raises RuntimeError: if the output is not in an expected format.
        '''

        # Expect the version to appear after some in parentheses, e.g.
        # "GNU Fortran (...) n.n[.n, ...]" or # "gcc (...) n.n[.n, ...]"
        if category is Category.FORTRAN_COMPILER:
            name = "GNU Fortran"
        else:
            name = "gcc"
        # A version number is a digit, followed by a sequence of digits and
        # '.'', ending with a digit. It must then be followed by either the
        # end of the string, or a space (e.g. "... 5.6 123456"). We can't use
        # \b to determine the end, since then "1.2." would be matched
        # excluding the dot (so it would become a valid 1.2)
        exp = name + r" \(.*?\) (\d[\d\.]+\d)(?:$| )"
        # Multiline is required in case that the version number is the
        # end of the string, otherwise the $ would not match the end of line
        matches = re.search(exp, version_output, re.MULTILINE)
        if not matches:
            raise RuntimeError(f"Unexpected version output format for "
                               f"compiler '{name}': {version_output}")
        return matches.groups()[0]


# ============================================================================
class Gcc(GnuVersionHandling, CCompiler):
    '''Class for GNU's gcc compiler.

    :param name: name of this compiler.
    :param exec_name: name of the executable.
    '''
    def __init__(self,
                 name: str = "gcc",
                 exec_name: str = "gcc",
                 mpi: bool = False):
        super().__init__(name, exec_name, suite="gnu", mpi=mpi,
                         openmp_flag="-fopenmp")


# ============================================================================
class Gfortran(GnuVersionHandling, FortranCompiler):
    '''Class for GNU's gfortran compiler.

    :param name: name of this compiler.
    :param exec_name: name of the executable.
    '''

    def __init__(self, name: str = "gfortran",
                 exec_name: str = "gfortran"):
        super().__init__(name, exec_name, suite="gnu",
                         openmp_flag="-fopenmp",
                         module_folder_flag="-J",
                         syntax_only_flag="-fsyntax-only")


# ============================================================================
class IntelVersionHandling():
    '''Mixin to handle version information from Intel compilers'''

    def parse_version_output(self, category: Category,
                             version_output: str) -> str:
        '''
        Extract the numerical part from an Intel compiler's version output

        :param name: the compiler's name
        :param version_output: the full version output from the compiler
        :returns: the actual version as a string

        :raises RuntimeError: if the output is not in an expected format.
        '''

        # Expect the version to appear after some in parentheses, e.g.
        # "icc (...) n.n[.n, ...]" or "ifort (...) n.n[.n, ...]"
        if category == Category.C_COMPILER:
            name = "icc"
        else:
            name = "ifort"

        # A version number is a digit, followed by a sequence of digits and
        # '.'', ending with a digit. It must then be followed by a space.
        exp = name + r" \(.*?\) (\d[\d\.]+\d) "
        matches = re.search(exp, version_output)

        if not matches:
            raise RuntimeError(f"Unexpected version output format for "
                               f"compiler '{name}': {version_output}")
        return matches.groups()[0]


# ============================================================================
class Icc(IntelVersionHandling, CCompiler):
    '''Class for the Intel's icc compiler.

    :param name: name of this compiler.
    :param exec_name: name of the executable.
    '''

    def __init__(self, name: str = "icc", exec_name: str = "icc"):
        super().__init__(name, exec_name, suite="intel-classic",
                         openmp_flag="-qopenmp")


# ============================================================================
class Ifort(IntelVersionHandling, FortranCompiler):
    '''Class for Intel's ifort compiler.

    :param name: name of this compiler.
    :param exec_name: name of the executable.
    '''

    def __init__(self, name: str = "ifort", exec_name: str = "ifort"):
        super().__init__(name, exec_name, suite="intel-classic",
                         module_folder_flag="-module",
                         openmp_flag="-qopenmp",
                         syntax_only_flag="-syntax-only")<|MERGE_RESOLUTION|>--- conflicted
+++ resolved
@@ -36,15 +36,11 @@
     :param mpi: whether MPI is supported by this compiler or not.
     :param output_flag: the compilation flag to use to indicate the name
         of the output file
-<<<<<<< HEAD
-    :param openmp_flag: the flag to use to enable OpenMP
+    :param openmp_flag: the flag to use to enable OpenMP. If no flag is
+        specified, it is assumed that the compiler does not support OpenMP.
     :param availability_option: a command line option for the tool to test
         if the tool is available on the current system. Defaults to
         `--version`.
-=======
-    :param openmp_flag: the flag to use to enable OpenMP. If no flag is
-        specified, it is assumed that the compiler does not support OpenMP.
->>>>>>> 788e75af
     '''
 
     # pylint: disable=too-many-arguments
@@ -72,6 +68,12 @@
         return self._mpi
 
     @property
+    def openmp(self) -> bool:
+        ''':returns: if the compiler supports openmp or not
+        '''
+        return self._openmp_flag != ""
+
+    @property
     def openmp_flag(self) -> str:
         '''Returns the flag to enable OpenMP.'''
         return self._openmp_flag
@@ -82,21 +84,6 @@
         return (zlib.crc32(self.name.encode()) +
                 zlib.crc32(self.get_version_string().encode()))
 
-<<<<<<< HEAD
-=======
-    @property
-    def openmp(self) -> bool:
-        ''':returns: if the compiler supports openmp or not
-        '''
-        return self._openmp_flag != ""
-
-    @property
-    def openmp_flag(self) -> str:
-        ''':returns: The flag to enable OpenMP for this compiler.
-        '''
-        return self._openmp_flag
-
->>>>>>> 788e75af
     def compile_file(self, input_file: Path,
                      output_file: Path,
                      openmp: bool,
