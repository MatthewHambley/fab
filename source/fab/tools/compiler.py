##############################################################################
# (c) Crown copyright Met Office. All rights reserved.
# For further details please refer to the file COPYRIGHT
# which you should have received as part of this distribution
##############################################################################

"""This file contains the base class for any compiler, and derived
classes for gcc, gfortran, icc, ifort
"""

import os
import re
from pathlib import Path
import warnings
from typing import List, Optional, Tuple, Union
import zlib

from fab.tools.category import Category
from fab.tools.flags import Flags
from fab.tools.tool import CompilerSuiteTool


class Compiler(CompilerSuiteTool):
    '''This is the base class for any compiler. It provides flags for

    - compilation only (-c),
    - naming the output file (-o),
    - OpenMP

    :param name: name of the compiler.
    :param exec_name: name of the executable to start.
    :param suite: name of the compiler suite this tool belongs to.
    :param category: the Category (C_COMPILER or FORTRAN_COMPILER).
    :param mpi: whether the compiler or linker support MPI.
    :param compile_flag: the compilation flag to use when only requesting
        compilation (not linking).
    :param output_flag: the compilation flag to use to indicate the name
        of the output file
    :param openmp_flag: the flag to use to enable OpenMP
    '''

    # pylint: disable=too-many-arguments
    def __init__(self, name: str,
                 exec_name: Union[str, Path],
                 suite: str,
                 category: Category,
                 mpi: bool = False,
                 compile_flag: Optional[str] = None,
                 output_flag: Optional[str] = None,
                 openmp_flag: Optional[str] = None):
        super().__init__(name, exec_name, suite, mpi=mpi, category=category)
        self._version: Union[Tuple[int, ...], None] = None
        self._compile_flag = compile_flag if compile_flag else "-c"
        self._output_flag = output_flag if output_flag else "-o"
        self._openmp_flag = openmp_flag if openmp_flag else ""
        self.flags.extend(os.getenv("FFLAGS", "").split())

    def get_hash(self) -> int:
        ''':returns: a hash based on the compiler name and version.
        '''
        return (zlib.crc32(self.name.encode()) +
                zlib.crc32(self.get_version_string().encode()))

    @property
    def openmp_flag(self) -> str:
        ''':returns: The flag to enable OpenMP for this compiler.
        '''
        return self._openmp_flag

    def compile_file(self, input_file: Path,
                     output_file: Path,
                     openmp: bool,
                     add_flags: Union[None, List[str]] = None):
        '''Compiles a file. It will add the flag for compilation-only
        automatically, as well as the output directives. The current working
        directory for the command is set to the folder where the source file
        lives when compile_file is called. This is done to stop the compiler
        inserting folder information into the mod files, which would cause
        them to have different checksums depending on where they live.

        :param input_file: the path of the input file.
        :param output_file: the path of the output file.
        :param opemmp: whether OpenMP should be used or not.
        :param add_flags: additional compiler flags.
        '''

        params: List[Union[Path, str]] = [self._compile_flag]
        if openmp:
            params.append(self._openmp_flag)
        if add_flags:
            if self._openmp_flag in add_flags:
                warnings.warn(
                    f"OpenMP flag '{self._openmp_flag}' explicitly provided. "
                    f"OpenMP should be enabled in the BuildConfiguration "
                    f"instead.")
            params += add_flags

        params.extend([input_file.name,
                      self._output_flag, str(output_file)])

        return self.run(cwd=input_file.parent,
                        additional_parameters=params)

    def check_available(self) -> bool:
        '''Checks if the compiler is available. While the method in
        the Tools base class would be sufficient (when using --version),
        in case of a compiler we also want to store the compiler version.
        So, re-implement check_available in a way that will automatically
        store the compiler version for later usage.

        :returns: whether the compiler is available or not. We do
            this by requesting the compiler version.
        '''
        try:
            self.get_version()
            # A valid version means the compiler is available.
            return True
        except RuntimeError as err:
            # Compiler does not exist, or version could not be handled:
            self.logger.error(f'Error getting compiler version: {err}')
            return False

    def get_version(self) -> Tuple[int, ...]:
        """
        Try to get the version of the given compiler.

        Expects a version in a certain part of the --version output,
        which must adhere to the n.n.n format, with at least 2 parts.

        :returns: a tuple of at least 2 integers, representing the version
            e.g. (6, 10, 1) for version '6.10.1'.

        :raises RuntimeError: if the compiler was not found, or if it returned
            an unrecognised output from the version command.
        """
        if self._version is not None:
            return self._version

        # Run the compiler to get the version and parse the output
        # The implementations depend on vendor
        output = self.run_version_command()
        version_string = self.parse_version_output(self.category, output)

        # Expect the version to be dot-separated integers.
        # todo: Not all will be integers? but perhaps major and minor?
        try:
            version = tuple(int(x) for x in version_string.split('.'))
        except ValueError as err:
            raise RuntimeError(f"Unexpected version output format for "
                               f"compiler '{self.name}'. Should be numeric "
                               f"<n.n[.n, ...]>: {version_string}") from err

        # Expect at least 2 integer components, i.e. major.minor[.patch, ...]
        if len(version) < 2:
            raise RuntimeError(f"Unexpected version output format for "
                               f"compiler '{self.name}'. Should have at least "
                               f"two parts, <n.n[.n, ...]>: {version_string}")

        self.logger.info(
            f'Found compiler version for {self.name} = {version_string}')
        self._version = version
        return version

    def run_version_command(
            self, version_command: Optional[str] = '--version') -> str:
        '''
        Run the compiler's command to get its version.

        :param version_command: The compiler argument used to get version info.

        :returns: The output from the version command.

        :raises RuntimeError: if the compiler was not found, or raised an
            error.
        '''
        try:
            return self.run(version_command, capture_output=True)
        except RuntimeError as err:
            raise RuntimeError(f"Error asking for version of compiler "
                               f"'{self.name}'") from err

    def parse_version_output(self, category: Category,
                             version_output: str) -> str:
        '''
        Extract the numerical part from the version output.
        Implemented in specific compilers.
        '''
        raise NotImplementedError("The method `parse_version_output` must be "
                                  "provided using a mixin.")

    def get_version_string(self) -> str:
        """
        Get a string representing the version of the given compiler.

        :returns: a string of at least 2 numeric version components,
            i.e. major.minor[.patch, ...]

        :raises RuntimeError: if the compiler was not found, or if it returned
            an unrecognised output from the version command.
        """
        version = self.get_version()
        return '.'.join(str(x) for x in version)


# ============================================================================
class CCompiler(Compiler):
    '''This is the base class for a C compiler. It just sets the category
    of the compiler as convenience.

    :param name: name of the compiler.
    :param exec_name: name of the executable to start.
    :param suite: name of the compiler suite.
    :param mpi: whether the compiler or linker support MPI.
    :param category: the Category (C_COMPILER or FORTRAN_COMPILER).
    :param compile_flag: the compilation flag to use when only requesting
        compilation (not linking).
    :param output_flag: the compilation flag to use to indicate the name
        of the output file
    :param openmp_flag: the flag to use to enable OpenMP
    '''

    # pylint: disable=too-many-arguments
    def __init__(self, name: str, exec_name: str, suite: str,
                 mpi: bool = False, compile_flag=None, output_flag=None,
                 openmp_flag: Optional[str] = None):
        super().__init__(name, exec_name, suite, Category.C_COMPILER, mpi=mpi,
                         compile_flag=compile_flag, output_flag=output_flag,
                         openmp_flag=openmp_flag)


# ============================================================================
class FortranCompiler(Compiler):
    '''This is the base class for a Fortran compiler. It is a compiler
    that needs to support a module output path and support for syntax-only
    compilation (which will only generate the .mod files).

    :param name: name of the compiler.
    :param exec_name: name of the executable to start.
    :param suite: name of the compiler suite.
    :param module_folder_flag: the compiler flag to indicate where to
        store created module files.
    :param mpi: whether the compiler or linker support MPI.
    :param openmp_flag: the flag to use to enable OpenMP
    :param syntax_only_flag: flag to indicate to only do a syntax check.
        The side effect is that the module files are created.
    :param compile_flag: the compilation flag to use when only requesting
        compilation (not linking).
    :param output_flag: the compilation flag to use to indicate the name
        of the output file
    '''

    # pylint: disable=too-many-arguments
    def __init__(self, name: str, exec_name: str, suite: str,
                 module_folder_flag: str, mpi: bool = False,
                 openmp_flag: Optional[str] = None,
                 syntax_only_flag: Optional[str] = None,
                 compile_flag: Optional[str] = None,
                 output_flag: Optional[str] = None):

        super().__init__(name=name, exec_name=exec_name, suite=suite, mpi=mpi,
                         category=Category.FORTRAN_COMPILER,
                         compile_flag=compile_flag,
                         output_flag=output_flag, openmp_flag=openmp_flag)
        self._module_folder_flag = module_folder_flag
        self._module_output_path = ""
        self._syntax_only_flag = syntax_only_flag

    @property
    def has_syntax_only(self) -> bool:
        ''':returns: whether this compiler supports a syntax-only feature.'''
        return self._syntax_only_flag is not None

    def set_module_output_path(self, path: Path):
        '''Sets the output path for modules.

        :params path: the path to the output directory.
        '''
        self._module_output_path = str(path)

    def compile_file(self, input_file: Path,
                     output_file: Path,
                     openmp: bool,
                     add_flags: Union[None, List[str]] = None,
                     syntax_only: bool = False):
        '''Compiles a file.

        :param input_file: the name of the input file.
        :param output_file: the name of the output file.
        :param add_flags: additional flags for the compiler.
        :param syntax_only: if set, the compiler will only do
            a syntax check
        '''

        params: List[str] = []
        if add_flags:
            new_flags = Flags(add_flags)
            new_flags.remove_flag(self._module_folder_flag, has_parameter=True)
            new_flags.remove_flag(self._compile_flag, has_parameter=False)
            params += new_flags

        if syntax_only and self._syntax_only_flag:
            params.append(self._syntax_only_flag)

        # Append module output path
        if self._module_folder_flag and self._module_output_path:
            params.append(self._module_folder_flag)
            params.append(self._module_output_path)
        super().compile_file(input_file, output_file, openmp=openmp,
                             add_flags=params)


# ============================================================================
class GnuVersionHandling():
    '''Mixin to handle version information from GNU compilers'''

    def parse_version_output(self, category: Category,
                             version_output: str) -> str:
        '''
        Extract the numerical part from a GNU compiler's version output

        :param name: the compiler's name
        :param category: the compiler's Category
        :param version_output: the full version output from the compiler
        :returns: the actual version as a string

        :raises RuntimeError: if the output is not in an expected format.
        '''

        # Expect the version to appear after some in parentheses, e.g.
        # "GNU Fortran (...) n.n[.n, ...]" or # "gcc (...) n.n[.n, ...]"
        if category is Category.FORTRAN_COMPILER:
            name = "GNU Fortran"
        else:
            name = "gcc"
        exp = name + r" \(.*?\) ([\d\.]+)\b"
        matches = re.findall(exp, version_output)
        if not matches:
            raise RuntimeError(f"Unexpected version output format for "
                               f"compiler '{name}': {version_output}")
        return matches[0]


# ============================================================================
class Gcc(GnuVersionHandling, CCompiler):
    '''Class for GNU's gcc compiler.

    :param name: name of this compiler.
    :param exec_name: name of the executable.
    :param mpi: whether the compiler supports MPI.
    '''
    def __init__(self,
                 name: str = "gcc",
                 exec_name: str = "gcc",
                 mpi: bool = False):
        super().__init__(name, exec_name, suite="gnu", mpi=mpi,
                         openmp_flag="-fopenmp")


# ============================================================================
<<<<<<< HEAD
class MpiGcc(Gcc):
    '''Class for a simple wrapper around gcc that supports MPI.
    It calls `mpicc`.
    '''

    def __init__(self):
        super().__init__(name="mpicc-gcc",
                         exec_name="mpicc",
                         mpi=True)


# ============================================================================
class Gfortran(FortranCompiler, GnuVersionHandling):
=======
class Gfortran(GnuVersionHandling, FortranCompiler):
>>>>>>> 749fa2d3
    '''Class for GNU's gfortran compiler.

    :param name: name of this compiler.
    :param exec_name: name of the executable.
    :param mpi: whether the compiler supports MPI.
    '''

    def __init__(self,
                 name: str = "gfortran",
                 exec_name: str = "gfortran",
                 mpi: bool = False):
        super().__init__(name, exec_name, suite="gnu", mpi=mpi,
                         module_folder_flag="-J",
                         openmp_flag="-fopenmp",
                         syntax_only_flag="-fsyntax-only")


# ============================================================================
class MpiGfortran(Gfortran):
    '''Class for a simple wrapper around gfortran that supports MPI.
    It calls `mpif90`.
    '''

    def __init__(self):
        super().__init__(name="mpif90-gfortran",
                         exec_name="mpif90",
                         mpi=True)


# ============================================================================
class IntelVersionHandling():
    '''Mixin to handle version information from Intel compilers'''

    def parse_version_output(self, category: Category,
                             version_output: str) -> str:
        '''
        Extract the numerical part from an Intel compiler's version output

        :param name: the compiler's name
        :param version_output: the full version output from the compiler
        :returns: the actual version as a string

        :raises RuntimeError: if the output is not in an expected format.
        '''

        # Expect the version to appear after some in parentheses, e.g.
        # "icc (...) n.n[.n, ...]" or "ifort (...) n.n[.n, ...]"
        if category == Category.C_COMPILER:
            name = "icc"
        else:
            name = "ifort"
        exp = name + r" \(.*?\) ([\d\.]+)\b"
        matches = re.findall(exp, version_output)

        if not matches:
            raise RuntimeError(f"Unexpected version output format for "
                               f"compiler '{name}': {version_output}")
        return matches[0]


# ============================================================================
class Icc(IntelVersionHandling, CCompiler):
    '''Class for the Intel's icc compiler.

    :param name: name of this compiler.
    :param exec_name: name of the executable.
    :param mpi: whether the compiler supports MPI.
    '''
    def __init__(self,
                 name: str = "icc",
                 exec_name: str = "icc",
                 mpi: bool = False):
        super().__init__(name, exec_name, suite="intel-classic", mpi=mpi,
                         openmp_flag="-qopenmp")


# ============================================================================
class MpiIcc(Icc):
    '''Class for a simple wrapper around icc that supports MPI.
    It calls `mpicc`.
    '''

    def __init__(self):
        super().__init__(name="mpicc-icc",
                         exec_name="mpicc",
                         mpi=True)


# ============================================================================
class Ifort(IntelVersionHandling, FortranCompiler):
    '''Class for Intel's ifort compiler.

    :param name: name of this compiler.
    :param exec_name: name of the executable.
    :param mpi: whether the compiler supports MPI.
    '''

    def __init__(self,
                 name: str = "ifort",
                 exec_name: str = "ifort",
                 mpi: bool = False):
        super().__init__(name, exec_name, suite="intel-classic", mpi=mpi,
                         module_folder_flag="-module",
<<<<<<< HEAD
                         openmp_flag="-qopenmp",
                         syntax_only_flag="-syntax-only")

    def parse_version_output(self, version_output: str) -> str:
        '''Extract the version from an Intel compiler output'''
        return IntelVersionHandling.parse_intel_version_output(self.name,
                                                               version_output)


# ============================================================================
class MpiIfort(Ifort):
    '''Class for a simple wrapper around ifort that supports MPI.
    It calls `mpif90`.
    '''

    def __init__(self):
        super().__init__(name="mpif90-ifort",
                         exec_name="mpif90",
                         mpi=True)
=======
                         omp_flag="-qopenmp",
                         syntax_only_flag="-syntax-only")
>>>>>>> 749fa2d3
<|MERGE_RESOLUTION|>--- conflicted
+++ resolved
@@ -357,7 +357,6 @@
 
 
 # ============================================================================
-<<<<<<< HEAD
 class MpiGcc(Gcc):
     '''Class for a simple wrapper around gcc that supports MPI.
     It calls `mpicc`.
@@ -370,10 +369,7 @@
 
 
 # ============================================================================
-class Gfortran(FortranCompiler, GnuVersionHandling):
-=======
 class Gfortran(GnuVersionHandling, FortranCompiler):
->>>>>>> 749fa2d3
     '''Class for GNU's gfortran compiler.
 
     :param name: name of this compiler.
@@ -477,14 +473,8 @@
                  mpi: bool = False):
         super().__init__(name, exec_name, suite="intel-classic", mpi=mpi,
                          module_folder_flag="-module",
-<<<<<<< HEAD
                          openmp_flag="-qopenmp",
                          syntax_only_flag="-syntax-only")
-
-    def parse_version_output(self, version_output: str) -> str:
-        '''Extract the version from an Intel compiler output'''
-        return IntelVersionHandling.parse_intel_version_output(self.name,
-                                                               version_output)
 
 
 # ============================================================================
@@ -496,8 +486,4 @@
     def __init__(self):
         super().__init__(name="mpif90-ifort",
                          exec_name="mpif90",
-                         mpi=True)
-=======
-                         omp_flag="-qopenmp",
-                         syntax_only_flag="-syntax-only")
->>>>>>> 749fa2d3
+                         mpi=True)