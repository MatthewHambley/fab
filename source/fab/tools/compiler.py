--- conflicted
+++ resolved
@@ -34,17 +34,13 @@
     :param mpi: whether the compiler or linker support MPI.
     :param compile_flag: the compilation flag to use when only requesting
         compilation (not linking).
-    :param mpi: whether MPI is supported by this compiler or not.
     :param output_flag: the compilation flag to use to indicate the name
         of the output file
     :param openmp_flag: the flag to use to enable OpenMP. If no flag is
         specified, it is assumed that the compiler does not support OpenMP.
-<<<<<<< HEAD
     :param availability_option: a command line option for the tool to test
         if the tool is available on the current system. Defaults to
         `--version`.
-=======
->>>>>>> 17119fec
     '''
 
     # pylint: disable=too-many-arguments
@@ -55,15 +51,10 @@
                  mpi: bool = False,
                  compile_flag: Optional[str] = None,
                  output_flag: Optional[str] = None,
-<<<<<<< HEAD
                  openmp_flag: Optional[str] = None,
                  availability_option: Optional[str] = None):
         super().__init__(name, exec_name, suite, category=category,
                          availability_option=availability_option)
-=======
-                 openmp_flag: Optional[str] = None):
-        super().__init__(name, exec_name, suite, mpi=mpi, category=category)
->>>>>>> 17119fec
         self._version: Union[Tuple[int, ...], None] = None
         self._mpi = mpi
         self._compile_flag = compile_flag if compile_flag else "-c"
@@ -93,21 +84,6 @@
         return (zlib.crc32(self.name.encode()) +
                 zlib.crc32(self.get_version_string().encode()))
 
-<<<<<<< HEAD
-=======
-    @property
-    def openmp(self) -> bool:
-        ''':returns: if the compiler supports openmp or not
-        '''
-        return self._openmp_flag != ""
-
-    @property
-    def openmp_flag(self) -> str:
-        ''':returns: The flag to enable OpenMP for this compiler.
-        '''
-        return self._openmp_flag
-
->>>>>>> 17119fec
     def compile_file(self, input_file: Path,
                      output_file: Path,
                      openmp: bool,
@@ -127,19 +103,11 @@
 
         params: List[Union[Path, str]] = [self._compile_flag]
         if openmp:
-<<<<<<< HEAD
             params.append(self.openmp_flag)
         if add_flags:
             if self.openmp_flag in add_flags:
                 warnings.warn(
                     f"OpenMP flag '{self.openmp_flag}' explicitly provided. "
-=======
-            params.append(self._openmp_flag)
-        if add_flags:
-            if self._openmp_flag in add_flags:
-                warnings.warn(
-                    f"OpenMP flag '{self._openmp_flag}' explicitly provided. "
->>>>>>> 17119fec
                     f"OpenMP should be enabled in the BuildConfiguration "
                     f"instead.")
             params += add_flags
@@ -287,24 +255,14 @@
     :param name: name of the compiler.
     :param exec_name: name of the executable to start.
     :param suite: name of the compiler suite.
-<<<<<<< HEAD
     :param mpi: whether MPI is supported by this compiler or not.
-=======
-    :param mpi: whether the compiler or linker support MPI.
->>>>>>> 17119fec
     :param compile_flag: the compilation flag to use when only requesting
         compilation (not linking).
     :param output_flag: the compilation flag to use to indicate the name
         of the output file
-<<<<<<< HEAD
     :param openmp_flag: the flag to use to enable OpenMP
     :param module_folder_flag: the compiler flag to indicate where to
         store created module files.
-=======
-    :param module_folder_flag: the compiler flag to indicate where to
-        store created module files.
-    :param openmp_flag: the flag to use to enable OpenMP
->>>>>>> 17119fec
     :param syntax_only_flag: flag to indicate to only do a syntax check.
         The side effect is that the module files are created.
     '''
@@ -427,21 +385,6 @@
                  mpi: bool = False):
         super().__init__(name, exec_name, suite="gnu", mpi=mpi,
                          openmp_flag="-fopenmp")
-<<<<<<< HEAD
-=======
-
-
-# ============================================================================
-class MpiGcc(Gcc):
-    '''Class for a simple wrapper around gcc that supports MPI.
-    It calls `mpicc`.
-    '''
-
-    def __init__(self):
-        super().__init__(name="mpicc-gcc",
-                         exec_name="mpicc",
-                         mpi=True)
->>>>>>> 17119fec
 
 
 # ============================================================================
@@ -453,32 +396,12 @@
     :param mpi: whether the compiler supports MPI.
     '''
 
-<<<<<<< HEAD
     def __init__(self, name: str = "gfortran",
                  exec_name: str = "gfortran"):
         super().__init__(name, exec_name, suite="gnu",
-=======
-    def __init__(self,
-                 name: str = "gfortran",
-                 exec_name: str = "gfortran",
-                 mpi: bool = False):
-        super().__init__(name, exec_name, suite="gnu", mpi=mpi,
->>>>>>> 17119fec
                          openmp_flag="-fopenmp",
                          module_folder_flag="-J",
                          syntax_only_flag="-fsyntax-only")
-
-
-# ============================================================================
-class MpiGfortran(Gfortran):
-    '''Class for a simple wrapper around gfortran that supports MPI.
-    It calls `mpif90`.
-    '''
-
-    def __init__(self):
-        super().__init__(name="mpif90-gfortran",
-                         exec_name="mpif90",
-                         mpi=True)
 
 
 # ============================================================================
@@ -523,31 +446,10 @@
     :param exec_name: name of the executable.
     :param mpi: whether the compiler supports MPI.
     '''
-<<<<<<< HEAD
 
     def __init__(self, name: str = "icc", exec_name: str = "icc"):
         super().__init__(name, exec_name, suite="intel-classic",
                          openmp_flag="-qopenmp")
-=======
-    def __init__(self,
-                 name: str = "icc",
-                 exec_name: str = "icc",
-                 mpi: bool = False):
-        super().__init__(name, exec_name, suite="intel-classic", mpi=mpi,
-                         openmp_flag="-qopenmp")
-
-
-# ============================================================================
-class MpiIcc(Icc):
-    '''Class for a simple wrapper around icc that supports MPI.
-    It calls `mpicc`.
-    '''
-
-    def __init__(self):
-        super().__init__(name="mpicc-icc",
-                         exec_name="mpicc",
-                         mpi=True)
->>>>>>> 17119fec
 
 
 # ============================================================================
@@ -559,31 +461,8 @@
     :param mpi: whether the compiler supports MPI.
     '''
 
-<<<<<<< HEAD
     def __init__(self, name: str = "ifort", exec_name: str = "ifort"):
         super().__init__(name, exec_name, suite="intel-classic",
                          module_folder_flag="-module",
                          openmp_flag="-qopenmp",
-                         syntax_only_flag="-syntax-only")
-=======
-    def __init__(self,
-                 name: str = "ifort",
-                 exec_name: str = "ifort",
-                 mpi: bool = False):
-        super().__init__(name, exec_name, suite="intel-classic", mpi=mpi,
-                         module_folder_flag="-module",
-                         openmp_flag="-qopenmp",
-                         syntax_only_flag="-syntax-only")
-
-
-# ============================================================================
-class MpiIfort(Ifort):
-    '''Class for a simple wrapper around ifort that supports MPI.
-    It calls `mpif90`.
-    '''
-
-    def __init__(self):
-        super().__init__(name="mpif90-ifort",
-                         exec_name="mpif90",
-                         mpi=True)
->>>>>>> 17119fec
+                         syntax_only_flag="-syntax-only")