--- conflicted
+++ resolved
@@ -87,19 +87,6 @@
         return self._compiler
 
     @property
-<<<<<<< HEAD
-    def flags(self) -> Flags:
-        """
-        :returns: Arguments to be passed to this tool.
-
-        This does not include the arguments which the wrapped compiler will
-        receive.
-        """
-        return Flags(self._flags)
-
-    @property
-=======
->>>>>>> e8044d8e
     def suite(self) -> str:
         ''':returns: the compiler suite of this tool.'''
         return self._compiler.suite
@@ -177,20 +164,15 @@
             # which also supports the syntax_only flag anyway)
             self._compiler = cast(FortranCompiler, self._compiler)
             self._compiler.compile_file(input_file, output_file, config=config,
-                                        add_flags=self.get_flags() + add_flags,
+                                        add_flags=super().get_flags() + add_flags,
                                         syntax_only=syntax_only,
                                         )
         else:
             if syntax_only is not None:
                 raise RuntimeError(f"Syntax-only cannot be used with compiler "
                                    f"'{self.name}'.")
-<<<<<<< HEAD
-            self._compiler.compile_file(input_file, output_file, openmp=openmp,
-                                        add_flags=self.flags + add_flags
-=======
             self._compiler.compile_file(input_file, output_file, config=config,
-                                        add_flags=self.get_flags()+add_flags
->>>>>>> e8044d8e
+                                        add_flags=super().get_flags()+add_flags
                                         )
         self._compiler.change_exec_name(orig_compiler_name)
 
